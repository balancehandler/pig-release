<!--
   Licensed to the Apache Software Foundation (ASF) under one or more
   contributor license agreements.  See the NOTICE file distributed with
   this work for additional information regarding copyright ownership.
   The ASF licenses this file to You under the Apache License, Version 2.0
   (the "License"); you may not use this file except in compliance with
   the License.  You may obtain a copy of the License at

       http://www.apache.org/licenses/LICENSE-2.0

   Unless required by applicable law or agreed to in writing, software
   distributed under the License is distributed on an "AS IS" BASIS,
   WITHOUT WARRANTIES OR CONDITIONS OF ANY KIND, either express or implied.
   See the License for the specific language governing permissions and
   limitations under the License.
-->

<project name="Pig" default="jar"
         xmlns:artifact="urn:maven-artifact-ant"
         xmlns:ivy="antlib:org.apache.ivy.ant">
    <!-- Load all the default properties, and any the user wants    -->
    <!-- to contribute (without having to type -D or edit this file -->
    <property file="${user.home}/build.properties" />
    <property file="${basedir}/build.properties" />

    <!-- name and version properties -->
    <property name="name" value="pig" />
    <property name="Name" value="Pig" />
    <property name="ant-task.version" value="2.0.10" />
    <property name="pig.pom" value="${basedir}/ivy/pig.pom" />
    <property name="pigsmoke.pom" value="${basedir}/ivy/pigsmoke.pom" />
    <property name="pigunit.pom" value="${basedir}/ivy/pigunit.pom" />
    <property name="piggybank.pom" value="${basedir}/ivy/piggybank.pom" />
    <property name="pig.version" value="0.14.0" />
    <property name="pig.version.suffix" value="-SNAPSHOT" />
    <property name="version" value="${pig.version}${pig.version.suffix}" />
    <property name="final.name" value="${name}-${version}" />
    <property name="year" value="2007-2012" />

    <!-- source properties -->
    <property name="lib.dir" value="${basedir}/lib" />
    <property name="src.dir" value="${basedir}/src" />
    <property name="python.src.dir" value="${src.dir}/python" />
    <property name="src.lib.dir" value="${basedir}/lib-src" />
    <property name="src.gen.dir" value="${basedir}/src-gen" />
    <property name="docs.dir" value="${basedir}/src/docs" />
    <property name="legacy.dir" value="${basedir}/legacy" />


    <!-- build properties -->
    <property name="build.dir" value="${basedir}/build" />
    <property name="build.classes" value="${build.dir}/classes" />
    <property name="build.docs" value="${build.dir}/docs" />
    <property name="build.javadoc" value="${build.docs}/api" />
    <property name="tar.dist.dir" value="${build.dir}/tar/${final.name}" />

    <!-- property name="build.encoding" value="ISO-8859-1" / -->
    <property name="build.encoding" value="UTF8" />

    <!-- javac properties -->
    <property name="javac.debug" value="on" />
    <property name="javac.optimize" value="on" />
    <property name="javac.deprecation" value="off" />
    <property name="javac.version" value="1.5" />
    <property name="javac.args" value="" />
    <condition property="javac.args.warnings" value="-Xmaxwarns 1000000 -Xlint -Xlint:-deprecation" else="-Xmaxwarns 1000000">
        <isset property="all.warnings" />
    </condition>

    <!-- artifact jar file names -->
    <property name="artifact.pig.jar" value="${final.name}.jar"/>
    <property name="artifact.pig-h1.jar" value="${final.name}-h1.jar"/>
    <property name="artifact.pig-h2.jar" value="${final.name}-h2.jar"/>
    <property name="artifact.pig-sources.jar" value="${final.name}-sources.jar"/>
    <property name="artifact.pig-javadoc.jar" value="${final.name}-javadoc.jar"/>
    <property name="artifact.pig.tar" value="${final.name}.tar.gz"/>

    <!-- jar names. TODO we might want to use the svn reversion name in the name in case it is a dev version -->
    <property name="output.jarfile.withouthadoop" value="${build.dir}/${final.name}-withouthadoop.jar" />
    <property name="output.jarfile.withouthadoop-h1" value="${legacy.dir}/${final.name}-withouthadoop-h1.jar" />
    <property name="output.jarfile.withouthadoop-h2" value="${legacy.dir}/${final.name}-withouthadoop-h2.jar" />
    <property name="output.jarfile.core" value="${build.dir}/${artifact.pig.jar}" />
    <property name="output.jarfile.core-h1" value="${build.dir}/${artifact.pig-h1.jar}" />
    <property name="output.jarfile.core-h2" value="${build.dir}/${artifact.pig-h2.jar}" />
    <property name="output.jarfile.sources" value="${build.dir}/${artifact.pig-sources.jar}" />
    <property name="output.jarfile.javadoc" value="${build.dir}/${artifact.pig-javadoc.jar}" />
    <!-- Maintain old pig.jar in top level directory. -->
    <property name="output.jarfile.backcompat-core-h1" value="${basedir}/${final.name}-core-h1.jar" />
    <property name="output.jarfile.backcompat-core-h2" value="${basedir}/${final.name}-core-h2.jar" />

    <!-- test properties -->
    <condition property="test.exec.type" value="${exectype}" else="mr">
        <!-- By default, test.exec.type is mr -->
        <isset property="exectype"/>
    </condition>
    <property name="test.src.dir" value="${basedir}/test" />
    <property name="test.build.dir" value="${build.dir}/test" />
    <property name="test.build.classes" value="${test.build.dir}/classes" />
    <property name="test.log.dir" value="${test.build.dir}/logs" />
    <property name="test.timeout" value="7200000" />
    <property name="test.junit.output.format" value="plain" />
    <property name="test.commit.file" value="${test.src.dir}/commit-tests"/>
    <property name="test.unit.file" value="${test.src.dir}/unit-tests"/>
    <property name="test.smoke.file" value="${test.src.dir}/smoke-tests"/>
    <property name="test.all.file" value="${test.src.dir}/all-tests"/>
    <property name="test.tez.file" value="${test.src.dir}/tez-tests"/>
    <property name="test.exclude.file" value="${test.src.dir}/excluded-tests"/>
    <property name="test.exclude.file.20" value="${test.src.dir}/excluded-tests-20"/>
    <property name="test.exclude.file.23" value="${test.src.dir}/excluded-tests-23"/>
    <property name="pigunit.jarfile" value="pigunit.jar" />
    <property name="piggybank.jarfile" value="${basedir}/contrib/piggybank/java/piggybank.jar" />
    <property name="smoke.tests.jarfile" value="${build.dir}/${final.name}-smoketests.jar" />
    <property name="test.pigunit.src.dir" value="${test.src.dir}/org/apache/pig/test/pigunit" />
    <property name="test.pigunit.file" value="${test.src.dir}/pigunit-tests"/>


    <!-- test configuration, use ${user.home}/build.properties to configure values  -->
    <property name="ssh.gateway" value="" />
    <property name="hod.server" value="" />
    <property name="test.output" value="no"/>

    <!-- e2e test properties -->
    <property name="test.e2e.dir" value="${basedir}/test/e2e/pig"/>

    <!-- pigmix properties -->
    <property name="pigmix.dir" value="${basedir}/test/perf/pigmix"/>

    <!-- parser properties -->
    <property name="src.gen.query.parser.dir" value="${src.gen.dir}/org/apache/pig/impl/logicalLayer/parser" />
    <property name="src.gen.script.parser.dir" value="${src.gen.dir}/org/apache/pig/tools/pigscript/parser" />
    <property name="src.gen.param.parser.dir" value="${src.gen.dir}/org/apache/pig/tools/parameters" />
    <property name="src.gen.dot.parser.dir" value="${test.src.dir}/org/apache/pig/test/utils/dotGraph/parser" />
    <property name="src.gen.textdata.parser.dir" value="${src.gen.dir}/org/apache/pig/data/parser" />

    <!-- Antlr properties -->
    <property name="grammar.name" value="Query"/>
    <property name="grammar.name.lower" value="query"/>
    <property name="grammar.package" value="org.apache.pig.parser"/>
    <property name="grammar.package.dir" value="org/apache/pig/parser"/>
    <property name="grammar.src.dir" value="${src.dir}/${grammar.package.dir}"/>

    <!-- rats properties -->
    <property name="rat.reporting.classname" value="rat.Report"/>

    <!-- env properties -->
    <property environment="env"/>
    <condition property="isWindows">
      <os family="windows"/>
    </condition>
	
    <target name="setTezEnv">
        <propertyreset name="test.timeout" value="900000" />
        <propertyreset name="hadoopversion" value="23" />
        <propertyreset name="isHadoop23" value="true" />
        <propertyreset name="hbase.hadoop.version" value="hadoop2" />
        <propertyreset name="src.shims.dir" value="${basedir}/shims/src/hadoop${hadoopversion}" />
        <propertyreset name="src.shims.test.dir" value="${basedir}/shims/test/hadoop${hadoopversion}" />
        <propertyreset name="src.exclude.dir" value="" />
        <propertyreset name="test.exec.type" value="tez" />
    </target>

    <target name="setWindowsPath" if="${isWindows}">
      <property name="build.path" value="${env.Path};${hadoop.root}\bin" />
    </target>

    <target name="setLinuxPath" unless="${isWindows}">
      <property name="build.path" value="${env.PATH};" />
    </target>

    <!-- javadoc properties  -->
    <property name="javadoc.link.java" value="http://download.oracle.com/javase/1.5.0/docs/api/" />

    <!-- test patch properties -->
    <property name="scratch.dir" value="${user.home}/tmp"/>
    <property name="svn.cmd" value="svn"/>
    <property name="grep.cmd" value="grep"/>
    <property name="patch.cmd" value="patch"/>
    <property name="make.cmd" value="make"/>
    <property name="test_patch_sh" value="${test.src.dir}/bin/test-patch.sh"/>

    <property name="clover.db.dir" location="${build.dir}/test/clover/db"/>
    <property name="clover.report.dir" location="${build.dir}/test/clover/reports"/>
    <property name="clover.pdf.report.dir" location="${build.dir}/test/clover/pdf/reports"/>
    <property name="clover.jar" location="${clover.home}/lib/clover.jar"/>
    <available property="clover.present" file="${clover.jar}" />

    <!-- check if clover reports should be generated -->
    <condition property="clover.enabled">
        <and>
            <isset property="run.clover"/>
            <isset property="clover.present"/>
        </and>
    </condition>
    <condition property="staging">
        <equals arg1="${repo}" arg2="staging"/>
    </condition>
    <!-- IVY properteis set here -->
    <property name="ivy.repo.dir" value="${user.home}/ivyrepo" />
    <property name="ivy.dir" location="ivy" />
    <property name="loglevel" value="quiet" />
    <loadproperties srcfile="${ivy.dir}/libraries.properties"/>

    <property name="hadoopversion" value="20" />

    <condition property="isHadoop23">
        <equals arg1="${hadoopversion}" arg2="23"/>
    </condition>

    <condition property="hbase.hadoop.version" value="hadoop1" else="hadoop2">
        <not>
            <equals arg1="${hadoopversion}" arg2="23"/>
        </not>
    </condition>

    <!--
      HBase master version
      Denotes how the HBase dependencies are layout. Value "94" denotes older
      format where all HBase code is present in one single jar, which is the
      way HBase is available up to version 0.94. Value "95" denotes new format
      where HBase is cut into multiple dependencies per each major subsystem,
      e.g. "client", "server", ... . Only values "94" and "95" are supported
      at the moment.
    -->
    <property name="hbaseversion" value="95" />

    <!-- exclude tez code if not hadoop20 -->
    <condition property="src.exclude.dir" value="**/tez/**" else="">
        <not>
            <equals arg1="${hadoopversion}" arg2="23"/>
        </not>
    </condition>

    <property name="src.shims.dir" value="${basedir}/shims/src/hadoop${hadoopversion}" />
    <property name="src.shims.test.dir" value="${basedir}/shims/test/hadoop${hadoopversion}" />

    <property name="hadoop.jar" value="hadoop-core-${hadoop-core.version}.jar" />
    <property name="asfrepo" value="https://repository.apache.org"/>
    <property name="asfsnapshotrepo" value="${asfrepo}/content/repositories/snapshots"/>
    <property name="mvnrepo" value="http://repo2.maven.org/maven2"/>
    <property name="asfstagingrepo" value="${asfrepo}/service/local/staging/deploy/maven2"/>
    <property name="staging_repo_id" value="apache.staging.https"/>
    <property name="snapshots_repo_id" value="apache.snapshots.https"/>
    <property name="ivy.jar" location="${ivy.dir}/ivy-${ivy.version}.jar"/>
    <property name="ant_task.jar" location="${ivy.dir}/maven-ant-tasks-${ant-task.version}.jar"/>
    <property name="ant_task_repo_url"   value="${mvnrepo}/org/apache/maven/maven-ant-tasks/${ant-task.version}/maven-ant-tasks-${ant-task.version}.jar"/>
    <property name="ivy_repo_url" value="${mvnrepo}/org/apache/ivy/ivy/${ivy.version}/ivy-${ivy.version}.jar"/>
    <property name="ivysettings.xml" location="${ivy.dir}/ivysettings.xml" />
    <property name="ivy.org" value="org.apache.pig"/>
    <property name="build.dir" location="build" />
    <property name="build.ivy.dir" location="${build.dir}/ivy" />
    <property name="build.ivy.lib.dir" location="${build.ivy.dir}/lib" />
    <property name="ivy.lib.dir" location="${build.ivy.lib.dir}/${ant.project.name}"/>
    <property name="build.ivy.report.dir" location="${build.ivy.dir}/report" />
    <property name="build.ivy.maven.dir" location="${build.ivy.dir}/maven" />
    <property name="pom.xml" location="${build.ivy.maven.dir}/pom.xml"/>
    <property name="build.ivy.maven.pom" location="${build.ivy.maven.dir}/pig-${version}.pom" />
    <property name="build.ivy.maven.jar" location="${build.ivy.maven.dir}/pig-${version}-core.jar" />
    <property name="javacc.home" location="${ivy.lib.dir}" />
    <property name="jackson_core.jar" location="${test.src.dir}/resources/jackson-core-asl-${jackson-pig-3039-test.version}.jar"/>
    <property name="jackson_mapper.jar" location="${test.src.dir}/resources/jackson-mapper-asl-${jackson-pig-3039-test.version}.jar"/>
    <property name="jackson_core_repo_url"
              value="${mvnrepo}/org/codehaus/jackson/jackson-core-asl/${jackson-pig-3039-test.version}/jackson-core-asl-${jackson-pig-3039-test.version}.jar"/>
    <property name="jackson_mapper_repo_url"
              value="${mvnrepo}/org/codehaus/jackson/jackson-mapper-asl/${jackson-pig-3039-test.version}/jackson-mapper-asl-${jackson-pig-3039-test.version}.jar"/>

    <!--this is the naming policy for artifacts we want pulled down-->
    <property name="ivy.artifact.retrieve.pattern" value="${ant.project.name}/[artifact]-[revision](-[classifier]).[ext]"/>

    <!--this is how artifacts that get built are named-->
    <property name="ivy.publish.pattern" value="[artifact]-[revision].[ext]"/>

    <!-- jdiff properties -->
    <property name="jdiff.jar" value="${ivy.lib.dir}/jdiff-${jdiff.version}.jar"/>
    <property name="xerces.jar" value="${ivy.lib.dir}/xercesImpl-${xerces.version}.jar"/>
    <property name="jdiff.build.dir" value="${build.docs}/jdiff"/>
    <property name="jdiff.xml.dir" value="${docs.dir}/jdiff"/>
    <property name="jdiff.stable" value="0.13.0"/>
    <property name="jdiff.stable.javadoc" value="http://hadoop.apache.org/${name}/docs/r${jdiff.stable}/api/"/>

    <!-- Packaging properties -->
    <property name="package.release" value="1"/>
    <property name="package.prefix" value="/usr"/>
    <property name="package.conf.dir" value="/etc/pig"/>
    <property name="package.log.dir" value="/var/log/pig"/>
    <property name="package.buildroot" value="/tmp/pig_package_build_${user.name}"/>
    <property name="package.build.dir" value="/tmp/pig_package_build_${user.name}/BUILD"/>

    <!-- Eclipse properties -->
    <property name="build.dir.eclipse" value="${build.dir}"/>
    <property name="build.dir.eclipse-main-classes" value="${build.classes}"/>
    <property name="build.dir.eclipse-test-classes" value="${test.build.classes}"/>
    <!--property name="build.dir.eclipse-test-generated-classes" value="${build.dir.eclipse}/classes-test-generated"/-->

    <condition property="ant-eclipse.jar.exists">
        <available file="${build.dir}/lib/ant-eclipse-1.0-jvm1.2.jar"/>
    </condition>

    <target name="ant-eclipse-download" unless="ant-eclipse.jar.exists"
            description="Downloads the ant-eclipse binary.">
        <get src="http://downloads.sourceforge.net/project/ant-eclipse/ant-eclipse/1.0/ant-eclipse-1.0.bin.tar.bz2"
             dest="${build.dir}/ant-eclipse-1.0.bin.tar.bz2" usetimestamp="false" />
        <untar src="${build.dir}/ant-eclipse-1.0.bin.tar.bz2"
               dest="${build.dir}" compression="bzip2">
            <patternset>
                <include name="lib/ant-eclipse-1.0-jvm1.2.jar"/>
            </patternset>
        </untar>
        <delete file="${build.dir}/ant-eclipse-1.0.bin.tar.bz2" />
    </target>

    <target name="eclipse-files"
            depends="init,ant-eclipse-download,ivy-compile,ivy-test"
            description="Create eclipse project files">
        <pathconvert property="eclipse.project">
            <path path="${basedir}"/>
            <regexpmapper from="^.*/([^/]+)$$" to="\1" handledirsep="yes"/>
        </pathconvert>
        <path id="eclipse.classpath">
            <fileset dir="${ivy.lib.dir}">
                <include name="**.*jar"/>
            </fileset>
        </path>
        <taskdef name="eclipse"
                 classname="prantl.ant.eclipse.EclipseTask"
                 classpath="${build.dir}/lib/ant-eclipse-1.0-jvm1.2.jar" />
        <eclipse updatealways="true" mode="java">
            <project name="${eclipse.project}" />
            <classpath>
                <source path="${src.dir}"/>
                <source path="${src.gen.dir}"/>
                <source path="${src.lib.dir}/bzip2"/>
                <source path="${test.e2e.dir}/udfs/java"/>
                <source path="${src.shims.dir}"/>
                <source path="${src.shims.test.dir}"/>
                <source path="tutorial/src"/>
                <source path="${test.src.dir}" excluding="e2e/pig/udfs/java/|resources/"/>
                <output path="${build.dir.eclipse-main-classes}" />
                <library pathref="eclipse.classpath" exported="true" />
                <!--library pathref="classpath" exported="false"/-->
            </classpath>
        </eclipse>
    </target>


    <!-- ====================================================== -->
    <!-- Stuff needed by all targets                            -->
    <!-- ====================================================== -->
    <!-- setup the classpath -->
    <path id="classpath">
        <path refid="compile.classpath"/>
        <fileset file="${ivy.lib.dir}/${zookeeper.jarfile}"/>
        <fileset dir="${ivy.lib.dir}" includes="*.jar"/>
    </path>

    <!-- javadoc-classpath -->
    <path id="javadoc-classpath">
        <path refid="javadoc.classpath"/>
    </path>

    <path id="test.classpath">
        <!-- need to put this first, otherwise junit-3 testcases can break -->
        <pathelement location="${ivy.lib.dir}/junit-3.8.1.jar"/>
        <pathelement location="${build.classes}"/>
        <pathelement location="${test.src.dir}"/>
        <pathelement location="${piggybank.jarfile}"/>
        <path refid="classpath"/>
    </path>

    <fileset dir="${ivy.lib.dir}" id="core.dependencies.jar">
        <exclude name="**.*jar"/>
    </fileset>

    <fileset dir="${ivy.lib.dir}" id="runtime.dependencies-withouthadoop.jar">
        <patternset id="pattern.runtime.dependencies-withouthadoop.jar">
            <include name="antlr-runtime-${antlr.version}.jar"/>
            <include name="ST4-${stringtemplate.version}.jar"/>
            <include name="jline-${jline.version}.jar"/>
            <include name="jackson-mapper-asl-${jackson.version}.jar"/>
            <include name="jackson-core-asl-${jackson.version}.jar"/>
            <include name="joda-time-${joda-time.version}.jar"/>
            <include name="guava-${guava.version}.jar"/>
            <include name="automaton-${automaton.version}.jar"/>
            <include name="jansi-${jansi.version}.jar"/>
            <include name="avro-${avro.version}.jar"/>
            <include name="avro-mapred-${avro.version}*.jar"/>
            <include name="trevni-core-${avro.version}.jar"/>
            <include name="trevni-avro-${avro.version}.jar"/>
            <include name="snappy-java-${snappy.version}.jar"/>
            <include name="asm*.jar"/>
        </patternset>
    </fileset>

    <target name="init" depends="ivy-compile" >
        <mkdir dir="${src.gen.query.parser.dir}" />
        <mkdir dir="${src.gen.script.parser.dir}" />
        <mkdir dir="${src.gen.param.parser.dir}" />
        <mkdir dir="${build.classes}" />
        <mkdir dir="${test.build.classes}" />
        <mkdir dir="${src.gen.dot.parser.dir}" />
        <mkdir dir="${src.gen.textdata.parser.dir}" />
        <move file="${ivy.lib.dir}/javacc-${javacc.version}.jar" tofile="${javacc.home}/javacc.jar"/>
        <tstamp>
            <format property="timestamp" pattern="MMM dd yyyy, HH:mm:ss" />
        </tstamp>
        <svnversion outputproperty="svn.revision"/>
        <!-- properties are immutable in Ant, so this gets set only if we get nothing out of svnversion -->
        <property name="svn.revision" value=": unknown"/>
    </target>

    <macrodef name="svnversion">
        <!-- the path needs to be small content otherwise it will take AGES ! -->
        <attribute name="wcpath" default="${basedir}" />
        <attribute name="outputproperty" />
        <sequential>
            <exec executable="svnversion" outputproperty="@{outputproperty}" failonerror="false" failifexecutionfails="false" >
                <arg value="@{wcpath}" />
                <redirector>
                    <outputfilterchain>
                        <tokenfilter>
                            <!-- version can be xxxx, xxxx:yyyy, xxxxM, xxxxS or xxxx:yyyyMS , ... just get the working copy one -->
                            <replaceregex pattern="((\d+).*)" replace="\2" />
                        </tokenfilter>
                    </outputfilterchain>
                </redirector>
            </exec>
        </sequential>
    </macrodef>


    <!-- ================================================================== -->
    <!-- Clean.  Delete the build files, and their directories              -->
    <!-- ================================================================== -->
    <target name="clean" description="Cleanup build artifacts">
        <delete dir="${src.gen.dir}" />
        <delete dir="${docs.dir}/build" />
        <delete file="${jdiff.xml.dir}\${name}_${version}.xml" />
        <delete dir="${build.dir}" />
        <delete dir="${src.gen.dot.parser.dir}" />
        <delete>
            <fileset dir="${basedir}" includes="pig*.jar" />
        </delete>
        <delete dir="${lib.dir}" />
        <delete dir="${legacy.dir}" />
        <ant dir="${test.e2e.dir}" target="clean"/>
    </target>

    <target name="very-clean" unless="offline" depends="ivy-clean-cache,jackson-pig-3039-test-clean,clean"
            description="Clean build artifacts and flush Ivy cache" />

    <target name="clean-piggybank" description="Cleanup piggybank">
        <ant target="clean" dir="contrib/piggybank/java" inheritAll="false"/>
    </target>

    <target name="clean-tutorial" description="Cleanup Tutorial">
        <ant target="clean" dir="tutorial" inheritAll="false"/>
    </target>

    <target name="clean-test-e2e" description="Cleanup e2e tests">
        <ant target="clean" dir="test/e2e/harness" inheritAll="false"/>
        <ant target="clean" dir="test/e2e/pig" inheritAll="false"/>
        <ant target="clean" dir="test/e2e/pig/udfs/java" inheritAll="false"/>
    </target>

    <!--target name="eclipse-files" depends="compile, ivy-buildJar"
         description="Generate files for Eclipse">
        <pathconvert property="eclipse.project">
            <path path="${basedir}"/>
            <regexpmapper from="^.*/([^/]+)$$" to="\1" handledirsep="yes"/>
        </pathconvert>
        <copy todir="." overwrite="true">
            <fileset dir=".eclipse.templates">
                <exclude name="**/README.txt"/>
            </fileset>
            <filterset>
                <filter token="PROJECT" value="${eclipse.project}"/>
            </filterset>
        </copy>
    </target-->

    <!-- ================================================================== -->
    <!-- Java Compiler Compiler, generate Parsers                           -->
    <!-- ================================================================== -->
    <target name="cc-compile" depends="init, ivy-compile" description="Create and Compile Parser">
        <javacc target="${src.dir}/org/apache/pig/tools/pigscript/parser/PigScriptParser.jj" outputdirectory="${src.gen.script.parser.dir}" javacchome="${javacc.home}" />
        <javacc target="${src.dir}/org/apache/pig/tools/parameters/PigFileParser.jj" outputdirectory="${src.gen.param.parser.dir}" javacchome="${javacc.home}" />
        <javacc target="${src.dir}/org/apache/pig/tools/parameters/ParamLoader.jj" outputdirectory="${src.gen.param.parser.dir}" javacchome="${javacc.home}" />
        <jjtree target="${test.src.dir}/org/apache/pig/test/utils/dotGraph/DOTParser.jjt" outputdirectory="${src.gen.dot.parser.dir}" javacchome="${javacc.home}" />
        <javacc target="${src.gen.dot.parser.dir}/DOTParser.jj" outputdirectory="${src.gen.dot.parser.dir}" javacchome="${javacc.home}" />
    </target>

    <target name="gen" depends="genTreeParser"
       description="generates lexer and parser code from an ANTLR grammar">
       <!-- Move generated Java code to the correct package directory. -->
       <move todir="${src.gen.dir}${grammar.package.dir}">
         <fileset dir="${src.gen.dir}" includes="*.java"/>
       </move>
       <!-- Copy generated .token files to current directory. -->
       <copy todir=".">
         <fileset dir="${src.gen.dir}" includes="*.tokens"/>
       </copy>
    </target>

    <target name="genLexer" depends="prepare, init, ivy-compile"
       unless="lexerGrammarProcessed"
       description="generates lexer class from an ANTLR grammar">
       <java classname="org.antlr.Tool"
         classpathref="classpath" fork="true" failonerror="true">
         <arg line="-o ${src.gen.dir}/${grammar.package.dir} ${src.dir}/${grammar.package.dir}/${grammar.name}Lexer.g"/>
       </java>
    </target>

    <target name="genParser" depends="genLexer"
       unless="parserGrammarProcessed"
       description="generates token parser class from an ANTLR grammar">
       <java classname="org.antlr.Tool"
         classpathref="classpath" fork="true" failonerror="true">
         <arg line="-o ${src.gen.dir}/${grammar.package.dir} ${src.dir}/${grammar.package.dir}/${grammar.name}Parser.g"/>
       </java>
    </target>

    <target name="genTreeParser" depends="genParser"
       unless="treeGrammarProcessed"
       description="generates tree parser class from an ANTLR grammar">
       <java classname="org.antlr.Tool"
         classpathref="classpath" fork="true" failonerror="true">
         <arg line="-o ${src.gen.dir}/${grammar.package.dir} ${src.dir}/${grammar.package.dir}/AstPrinter.g ${src.dir}/${grammar.package.dir}/AliasMasker.g ${src.dir}/${grammar.package.dir}/AstValidator.g ${src.dir}/${grammar.package.dir}/LogicalPlanGenerator.g"/>
       </java>
    </target>

    <target name="prepare">
       <uptodate property="lexerGrammarProcessed" srcfile="${grammar.src.dir}/${grammar.name}Lexer.g">
         <mapper type="merge" to="${src.gen.dir}/${grammar.package.dir}/${grammar.name}Lexer.java"/>
       </uptodate><!--
       <uptodate property="parserGrammarProcessed" srcfile="${grammar.src.dir}/${grammar.name}Parser.g">
         <mapper type="merge" to="${src.gen.dir}/${grammar.package.dir}/${grammar.name}Parser.java"/>
       </uptodate>
       <uptodate property="treeGrammarProcessed" srcfile="${grammar.src.dir}/${grammar.name}Tree.g">
         <mapper type="merge" to="${src.gen.dir}/${gramar.package.dir}/${grammar.name}Tree.java"/>
       </uptodate>-->
       <!--mkdir dir="build/classes"/-->
       <mkdir dir="${src.gen.dir}/${grammar.package.dir}"/>
    </target>

    <!-- ================================================================== -->
    <!-- Build sources                                                      -->
    <!-- ================================================================== -->
    <target name="compile" depends="cc-compile, gen" description="Compile all artifacts">
        <echo>*** Building Main Sources ***</echo>
        <echo>*** To compile with all warnings enabled, supply -Dall.warnings=1 on command line ***</echo>
        <echo>*** Else, you will only be warned about deprecations ***</echo>
        <compileSources sources="${src.dir};${src.gen.dir};${src.lib.dir}/bzip2;${src.shims.dir}"
            excludes="${src.exclude.dir}" dist="${build.classes}" cp="classpath" warnings="${javac.args.warnings}" />
        <copy todir="${build.classes}/META-INF">
            <fileset dir="${src.dir}/META-INF" includes="**"/>
        </copy>
    </target>

    <target name="compile-test" depends="jar, ivy-test">
        <echo>*** Building Test Sources ***</echo>
        <echo>*** To compile with all warnings enabled, supply -Dall.warnings=1 on command line ***</echo>
        <echo>*** Else, you will only be warned about deprecations ***</echo>
        <compileSources sources="${test.src.dir};${src.shims.test.dir}"
            excludes="**/PigTestLoader.java **/resources/** perf/** ${src.exclude.dir}"
            dist="${test.build.classes}" cp="test.classpath" warnings="${javac.args.warnings}" />
        <copy file="${basedir}/test/hbase-site.xml" tofile="${test.build.classes}/hbase-site.xml"/>
        <ivy:cachepath pathid="mr-apps-test-ivy.classpath" conf="test" />
        <path id="mr-apps-test.classpath">
            <fileset dir="${clover.home}" erroronmissingdir="false">
                <include name="lib/clover.jar"/>
            </fileset>
            <path refid="mr-apps-test-ivy.classpath"/>
        </path>
        <property name="mr-apps-classpath" refid="mr-apps-test.classpath" />
        <!-- Remove jython jar from mrapp-generated-classpath -->
        <script language="javascript">
          project.setProperty('mr-apps-classpath', project.getProperty('mr-apps-classpath').
           replace(":" + project.getProperty('ivy.default.ivy.user.dir') + "/cache/org.python/jython-standalone/jars/jython-standalone-" + project.getProperty('jython.version') + ".jar", ""));
        </script>
        <echo file="${test.build.classes}/mrapp-generated-classpath" message="${mr-apps-classpath}" />
    </target>

    <macrodef name="compileSources">
        <attribute name="sources"/>
        <attribute name="excludes"/>
        <attribute name="dist"/>
        <attribute name="cp"/>
        <attribute name="warnings"/>
        <sequential>
            <javac encoding="${build.encoding}" srcdir="@{sources}" excludes="@{excludes}"
                    includes="**/*.java" destdir="@{dist}" debug="${javac.debug}"
                    optimize="${javac.optimize}" target="${javac.version}"
                    source="${javac.version}" deprecation="${javac.deprecation}"
                    includeantruntime="false">
                <compilerarg line="${javac.args} @{warnings}"/>
                <classpath refid="@{cp}" />
            </javac>
            <copy file="${src.dir}/org/apache/pig/tools/grunt/autocomplete" todir="${build.classes}/org/apache/pig/tools/grunt"/>
            <copy file="${src.dir}/org/apache/pig/tools/grunt/autocomplete_aliases" todir="${build.classes}/org/apache/pig/tools/grunt"/>
            <copy todir="${build.classes}/python">
                <fileset dir="${python.src.dir}"/>
            </copy>
        </sequential>
    </macrodef>

    <!-- ================================================================== -->
    <!-- Documentation                                                      -->
    <!-- ================================================================== -->
    <target name="javadoc" depends="jar, ivy-javadoc" description="Create documentation">
        <mkdir dir="${build.javadoc}" />
        <javadoc overview="${src.dir}/overview.html" packagenames="org.apache.pig.*" destdir="${build.javadoc}" author="true" version="true" use="true" windowtitle="${Name} ${version} API" doctitle="${Name} ${version} API" bottom="Copyright &amp;copy; ${year} The Apache Software Foundation">
            <packageset dir="${src.dir}" />
            <link href="${javadoc.link.java}" />
            <classpath>
                <path refid="javadoc-classpath" />
                <pathelement path="${output.jarfile.core}" />
            </classpath>
            <group title="pig" packages="org.apache.*" />
        </javadoc>
    </target>

    <target name="javadoc-all" depends="jar, piggybank, ivy-javadoc" description="Create documentation including all contrib projects">
        <mkdir dir="${build.javadoc}" />
        <javadoc overview="${src.dir}/overview.html" packagenames="org.apache.pig*" destdir="${build.javadoc}" author="true" version="true" use="true" windowtitle="${Name} ${version} API" doctitle="${Name} ${version} API" bottom="Copyright &amp;copy; ${year} The Apache Software Foundation">
            <packageset dir="${src.dir}" />
            <packageset dir="contrib/piggybank/java/src/main/java"/>
            <link href="${javadoc.link.java}" />
            <classpath>
                <path refid="javadoc-classpath" />
                <pathelement path="${output.jarfile.core}" />
                <pathelement path="${piggybank.jarfile}"/>
            </classpath>
            <group title="pig" packages="org.apache.pig*" />
            <group title="contrib: Piggybank" packages="org.apache.pig.piggybank*" />
        </javadoc>
    </target>

    <!-- ================================================================== -->
    <!-- @deprecated, Documentation                                         -->
    <!-- ================================================================== -->
    <target name="docs" depends="forrest.check, javadoc-all" description="Generate forrest-based documentation."  unless="windows">
        <condition>
          <not property="windows">
            <exec dir="${docs.dir}" executable="${forrest.home}/bin/forrest" failonerror="true">
            </exec>
          </not>
        </condition>
        <condition property="windows">
          <exec dir="${docs.dir}" executable="cmd" failonerror="true">
            <arg value="/C" />
            <arg value="${forrest.home}/bin/forrest.bat" />
           </exec>
        </condition>

       <copy todir="${build.docs}">
            <fileset dir="${docs.dir}/build/site/" />
       </copy>
    </target>

    <target name="forrest.check" unless="forrest.home">
       <fail message="'forrest.home' is not defined.
      Please pass -Dforrest.home=&lt;base of Apache Forrest installation&gt; to Ant on the command-line." />
    </target>

    <target name="source-jar" depends="cc-compile">
       <jar duplicate="preserve" jarfile="${output.jarfile.sources}" basedir="${src.dir}/" excludes="docs/**, overview.html">
            <manifest>
                <section name="org/apache/pig">
                    <attribute name="Implementation-Vendor" value="Apache" />
                    <attribute name="Implementation-Title" value="Pig" />
                    <attribute name="Implementation-Version" value="${version}" />
                </section>
            </manifest>
            <fileset dir="${src.lib.dir}/bzip2"/>
            <fileset dir="${python.src.dir}"/>
        </jar>
    </target>
    <target name="javadoc-jar" depends="cc-compile, javadoc">
        <jar duplicate="preserve" jarfile="${output.jarfile.javadoc}" basedir="${build.javadoc}/">
            <manifest>
                <section name="org/apache/pig">
                    <attribute name="Implementation-Vendor" value="Apache" />
                    <attribute name="Implementation-Title" value="Pig" />
                    <attribute name="Implementation-Version" value="${version}" />
                </section>
            </manifest>
        </jar>
    </target>

    <!-- ================================================================== -->
    <!-- Facede to build pig.jar for both Hadoop 1 and Hadoop 2             -->
    <!-- ================================================================== -->
    <target name="jar-h12" description="Create pig for both Hadoop 1 and Hadoop 2">
        <propertyreset name="hadoopversion" value="20" />
        <propertyreset name="src.shims.dir" value="${basedir}/shims/src/hadoop${hadoopversion}" />
        <antcall target="clean" inheritRefs="true" inheritall="true"/>
        <antcall target="jar" inheritRefs="true" inheritall="true"/>
        <antcall target="copyHadoop1LocalRuntimeDependencies"/>
        <delete dir="${build.dir}" />
        <propertyreset name="hadoopversion" value="23" />
        <propertyreset name="hbase.hadoop.version" value="hadoop2" />
        <propertyreset name="src.shims.dir" value="${basedir}/shims/src/hadoop${hadoopversion}" />
        <antcall target="jar" inheritRefs="true" inheritall="true"/>
    </target>

    <!-- ================================================================== -->
    <!-- Make pig.jar                                                       -->
    <!-- ================================================================== -->
    <target name="jar" depends="compile,ivy-buildJar" description="Create pig core jar">
        <buildJar svnString="${svn.revision}" outputFile="${output.jarfile.core}" includedJars="core.dependencies.jar"/>
        <buildJar svnString="${svn.revision}" outputFile="${output.jarfile.withouthadoop}" includedJars="runtime.dependencies-withouthadoop.jar"/>
        <antcall target="copyCommonDependencies"/>
        <antcall target="copyh1Dependencies"/>
        <antcall target="copyh2Dependencies"/>
    </target>

    <target name="copyCommonDependencies">
        <mkdir dir="${lib.dir}" />
        <copy todir="${lib.dir}">
            <fileset dir="${ivy.lib.dir}" includes="antlr-runtime-*.jar"/>
            <fileset dir="${ivy.lib.dir}" includes="ST4-*.jar"/>
            <fileset dir="${ivy.lib.dir}" includes="jline-*.jar"/>
            <fileset dir="${ivy.lib.dir}" includes="jackson-mapper-asl-*.jar"/>
            <fileset dir="${ivy.lib.dir}" includes="jackson-core-asl-*.jar"/>
            <fileset dir="${ivy.lib.dir}" includes="joda-time-*.jar"/>
            <fileset dir="${ivy.lib.dir}" includes="guava-*.jar"/>
            <fileset dir="${ivy.lib.dir}" includes="automaton-*.jar"/>
            <fileset dir="${ivy.lib.dir}" includes="jansi-*.jar"/>
            <fileset dir="${ivy.lib.dir}" includes="avro-*.jar" excludes="avro-*tests.jar,avro-mapred-*.jar"/>
            <fileset dir="${ivy.lib.dir}" includes="trevni-core-*.jar" excludes="trevni-core-*tests.jar"/>
            <fileset dir="${ivy.lib.dir}" includes="trevni-avro-*.jar" excludes="trevni-avro-*tests.jar"/>
            <fileset dir="${ivy.lib.dir}" includes="snappy-java-*.jar"/>
            <fileset dir="${ivy.lib.dir}" includes="asm*.jar"/>
            <fileset dir="${ivy.lib.dir}" includes="jython-*.jar"/>
            <fileset dir="${ivy.lib.dir}" includes="jruby-*.jar"/>
            <fileset dir="${ivy.lib.dir}" includes="groovy-*.jar"/>
            <fileset dir="${ivy.lib.dir}" includes="js-*.jar"/>
            <fileset dir="${ivy.lib.dir}" includes="hbase-*.jar" excludes="hbase-*tests.jar,hbase-*hadoop*.jar"/>
            <fileset dir="${ivy.lib.dir}" includes="hive-*.jar" excludes="hive-shims-0.*.jar"/>
            <fileset dir="${ivy.lib.dir}" includes="protobuf-java-*.jar"/>
            <fileset dir="${ivy.lib.dir}" includes="zookeeper-*.jar"/>
            <fileset dir="${ivy.lib.dir}" includes="accumulo-*.jar" excludes="accumulo-minicluster*.jar"/>
            <fileset dir="${ivy.lib.dir}" includes="json-simple-*.jar"/>
            <fileset dir="${ivy.lib.dir}" includes="kryo-*.jar"/>
        </copy>
    </target>

    <target name="copyh1Dependencies" unless="isHadoop23">
        <mkdir dir="${lib.dir}/h1" />
        <copy todir="${lib.dir}/h1">
            <fileset dir="${ivy.lib.dir}" includes="avro-mapred-*.jar"/>
            <fileset dir="${ivy.lib.dir}" includes="hive-shims-0.*.jar"/>
            <fileset dir="${ivy.lib.dir}" includes="hbase-*hadoop1.jar"/>
        </copy>
        <copy file="${output.jarfile.core}" tofile="${output.jarfile.backcompat-core-h1}"/>
        <mkdir dir="${legacy.dir}" />
        <move file="${output.jarfile.withouthadoop}" tofile="${output.jarfile.withouthadoop-h1}"/>
    </target>

    <target name="copyh2Dependencies" if="isHadoop23">
        <mkdir dir="${lib.dir}/h2" />
        <copy todir="${lib.dir}/h2">
            <fileset dir="${ivy.lib.dir}" includes="avro-mapred-*.jar"/>
            <fileset dir="${ivy.lib.dir}" includes="hive-shims-0.*.jar"/>
            <fileset dir="${ivy.lib.dir}" includes="hbase-*hadoop2.jar"/>
            <fileset dir="${ivy.lib.dir}" includes="tez-*.jar"/>
            <fileset dir="${ivy.lib.dir}" includes="commons-collections4-*.jar"/>
        </copy>
        <copy file="${output.jarfile.core}" tofile="${output.jarfile.backcompat-core-h2}"/>
        <mkdir dir="${legacy.dir}" />
        <move file="${output.jarfile.withouthadoop}" tofile="${output.jarfile.withouthadoop-h2}"/>
    </target>

    <target name="copyHadoop1LocalRuntimeDependencies">
        <mkdir dir="${lib.dir}/hadoop1-runtime" />
        <copy todir="${lib.dir}/hadoop1-runtime">
            <fileset dir="${ivy.lib.dir}" includes="hadoop-core-*.jar"/>
            <fileset dir="${ivy.lib.dir}" includes="commons-cli-*.jar"/>
            <fileset dir="${ivy.lib.dir}" includes="commons-configuration-*.jar"/>
            <fileset dir="${ivy.lib.dir}" includes="commons-lang-*.jar"/>
            <fileset dir="${ivy.lib.dir}" includes="commons-codec-*.jar"/>
            <fileset dir="${ivy.lib.dir}" includes="commons-io-*.jar"/>
            <fileset dir="${ivy.lib.dir}" includes="commons-logging-*.jar"/>
            <fileset dir="${ivy.lib.dir}" includes="commons-httpclient-*.jar"/>
            <fileset dir="${ivy.lib.dir}" includes="log4j-*.jar"/>
        </copy>
    </target>

    <scriptdef name="propertyreset" language="javascript"
        description="Allows to assign @{property} new value">
        <attribute name="name"/>
        <attribute name="value"/>
           project.setProperty(attributes.get("name"), attributes.get("value"));
    </scriptdef>

    <target name="mvn-jar" description="Create pig.jar for maven deploy for Hadoop2/23 and Hadoop1/20">
        <propertyreset name="hadoopversion" value="23" />
        <propertyreset name="isHadoop" value="true" />
        <propertyreset name="src.shims.dir" value="${basedir}/shims/src/hadoop${hadoopversion}" />
        <antcall target="clean" inheritRefs="true" inheritall="true"/>
        <antcall target="jar" inheritRefs="true" inheritall="true"/>
        <!-- Move and rename pig jar for Hadoop2/23 to a different location before compiling for Hadoop1/20 -->
        <move file="${output.jarfile.core}" tofile="${basedir}/${artifact.pig-h2.jar}"/>
        <delete dir="${build.dir}" />
        <propertyreset name="hadoopversion" value="20" />
        <propertyreset name="isHadoop" value="" />
        <propertyreset name="src.shims.dir" value="${basedir}/shims/src/hadoop${hadoopversion}" />
        <antcall target="jar" inheritRefs="true" inheritall="true"/>
        <move file="${output.jarfile.core}" tofile="${output.jarfile.core-h1}"/>
        <move file="${basedir}/${artifact.pig-h2.jar}" tofile="${output.jarfile.core-h2}"/>
    </target>

    <!-- ================================================================== -->
    <!-- macrodef: buildJar                                                 -->
    <!-- ================================================================== -->
    <macrodef name="buildJar">
        <attribute name="svnString"/>
        <attribute name="outputFile"/>
        <attribute name="includedJars"/>
        <sequential>
            <echo>svnString @{svnString}</echo>
            <jar jarfile="@{outputFile}" basedir="${build.classes}" duplicate="preserve">
                <manifest>
                    <attribute name="Main-Class" value="org.apache.pig.Main" />
                    <section name="org/apache/pig">
                        <attribute name="Implementation-Vendor" value="Apache" />
                        <attribute name="Implementation-Title" value="Pig" />
                        <attribute name="Implementation-Version" value="${version}" />
                        <attribute name="Build-TimeStamp" value="${timestamp}" />
                        <attribute name="Svn-Revision" value="@{svnString}" />
                    </section>
                </manifest>
                <zipgroupfileset refid="@{includedJars}" />
                <fileset file="${basedir}/src/pig-default.properties" />
                <fileset file="${basedir}/src/main/jruby/pigudf.rb" />
                <exclude name="hadoop-site.xml" />
            </jar>
        </sequential>
    </macrodef>

    <!-- ================================================================== -->
    <!-- Smoke tests                                                        -->
    <!-- ================================================================== -->
    <target name="smoketests-jar" depends="pigunit-jar"
        description="Creating jar file for smoke tests">
        <echo> *** Creating smoke tests jar for pigunit ***</echo>
        <jar jarfile="${smoke.tests.jarfile}" basedir="${test.build.classes}"
             includes="org/apache/pig/test/pigunit/**/*">
            <fileset dir="${basedir}" includes="test/data/pigunit/**/*"/>
            <manifest>
                <section name="org/apache/pig/test/pigunit">
                     <attribute name="Implementation-Vendor" value="Apache" />
                     <attribute name="Implementation-Title" value="Pig" />
                     <attribute name="Implementation-Version" value="${version}" />
                     <attribute name="Build-TimeStamp" value="${timestamp}" />
                     <attribute name="Svn-Revision" value="${svnString}" />
                </section>
            </manifest>
        </jar>
    </target>

    <!-- ================================================================== -->
    <!-- Make pigperf.jar                                                   -->
    <!-- ================================================================== -->
    <target name="pigperf" depends="compile-test" description="Create pigperf.jar">
        <jar jarfile="pigperf.jar">
            <fileset dir="${test.build.dir}/classes">
                <include name="org/apache/pig/test/pigmix/**"/>
                <include name="org/apache/pig/test/utils/datagen/*"/>
                <include name="org/apache/pig/test/udf/storefunc/*"/>
            </fileset>
            <zipfileset src="test/perf/pigmix/lib/sdsuLibJKD12.jar" />
        </jar>
    </target>

    <!-- ================================================================== -->
    <!-- Run unit tests                                                     -->
    <!-- ================================================================== -->
    <target name="test-core" depends="setWindowsPath,setLinuxPath,compile-test,jar,debugger.check,jackson-pig-3039-test-download" description="Run full set of unit tests">
        <macro-test-runner test.file="${test.all.file}" tests.failed="test-core.failed" />
        <fail if="test-core.failed">Tests failed!</fail>
    </target>

    <target name="test-commit" depends="setWindowsPath,setLinuxPath,compile-test,jar,debugger.check" description="Run approximate 10-minute set of unit tests prior to commiting">
        <macro-test-runner test.file="${test.commit.file}" tests.failed="test-commit.failed"/>
        <fail if="test-commit.failed">Tests failed!</fail>
    </target>

    <target name="test-unit" depends="setWindowsPath,setLinuxPath,compile-test,jar,debugger.check" description="Run all true unit tests">
        <macro-test-runner test.file="${test.unit.file}" tests.failed="test-unit.failed"/>
        <fail if="test-unit.failed">Tests failed!</fail>
    </target>

    <target name="test-smoke" depends="setWindowsPath,setLinuxPath,compile-test,jar,debugger.check" description="Run 30 min smoke tests">
        <macro-test-runner test.file="${test.smoke.file}" tests.failed="test-smoke.failed"/>
        <fail if="test-smoke.failed">Tests failed!</fail>
    </target>

    <target name="test-tez" depends="setTezEnv,setWindowsPath,setLinuxPath,compile-test,jar,debugger.check,jackson-pig-3039-test-download" description="Run tez unit tests">
        <macro-test-runner test.file="${test.tez.file}" tests.failed="test-tez.failed"/>
        <fail if="test-tez.failed">Tests failed!</fail>
    </target>
	
    <target name="debugger.check" depends="debugger.set,debugger.unset"/>
    <target name="debugger.set" if="debugPort">
        <property name="debugArgs" value="-Xdebug -Xrunjdwp:transport=dt_socket,server=y,suspend=y,address=${debugPort}"/>
        <echo>debugArgs: ${debugArgs}</echo>
    </target>
    <target name="debugger.unset" unless="debugPort">
        <property name="debugArgs" value=""/>
    </target>

    <macrodef name="macro-test-runner">
      <attribute name="test.file" />
      <attribute name="tests.failed" />
      <sequential>
        <delete dir="${test.log.dir}"/>
        <mkdir dir="${test.log.dir}"/>
        <tempfile property="junit.tmp.dir" prefix="pig_junit_tmp" destDir="${java.io.tmpdir}" />
        <mkdir dir="${junit.tmp.dir}/"/>
        <junit showoutput="${test.output}" printsummary="yes" haltonfailure="no" fork="yes" maxmemory="2048m" dir="${basedir}" timeout="${test.timeout}" errorProperty="@{tests.failed}" failureProperty="@{tests.failed}">
            <sysproperty key="hadoopversion" value="${hadoopversion}" />
            <sysproperty key="test.exec.type" value="${test.exec.type}" />
            <sysproperty key="ssh.gateway" value="${ssh.gateway}" />
            <sysproperty key="hod.server" value="${hod.server}" />
            <sysproperty key="java.io.tmpdir" value="${junit.tmp.dir}" />
            <sysproperty key="hadoop.log.dir" value="${test.log.dir}"/>
<<<<<<< HEAD
            <jvmarg line="-XX:+CMSClassUnloadingEnabled -XX:MaxPermSize=128M ${debugArgs}"/>
            <jvmarg value="-Djava.library.path=${hadoop.root}\bin" />
=======
            <jvmarg line="-XX:+CMSClassUnloadingEnabled -XX:MaxPermSize=128M ${debugArgs} -Djava.library.path=${hadoop.root}\bin"/>
>>>>>>> fcee66b6
            <sysproperty key="java.security.krb5.realm" value="" />
            <sysproperty key="java.security.krb5.kdc" value="" />
            <sysproperty key="log4j.configuration" value="file:${basedir}/conf/test-log4j.properties"/>
            <env key="MALLOC_ARENA_MAX" value="4"/>
            <env key="PATH" path="${build.path}"/>
            <classpath>
                <pathelement location="${output.jarfile.core}" />
                <fileset dir="lib">
                    <include name="**/*.jar"/>
                </fileset>
                <pathelement location="${test.build.classes}" />
                <pathelement location="." />
                <pathelement path="${clover.jar}"/>
                <path refid="test.classpath"/>
            </classpath>
            <formatter type="${test.junit.output.format}" />

            <batchtest fork="yes" todir="${test.log.dir}" unless="testcase">
                <fileset dir="test">
                    <patternset>
                       <includesfile name="@{test.file}"/>
                       <excludesfile name="${test.exclude.file}" if="test.exclude.file"/>
                       <excludesfile name="${test.exclude.file.20}" unless="isHadoop23"/>
                       <excludesfile name="${test.exclude.file.23}" if="isHadoop23"/>
                    </patternset>
                    <exclude name="**/${exclude.testcase}.java" if="exclude.testcase" />
                    <exclude name="**/TestRegisteredJarVisibility.java" if="offline"/>
                    <exclude name="**/TestInvokerSpeed.java" if="clover.enabled"/>
                </fileset>
            </batchtest>
            <batchtest fork="yes" todir="${test.log.dir}" if="testcase">
                <fileset dir="test" includes="**/${testcase}.java"/>
            </batchtest>

            <assertions>
                <enable />
            </assertions>

        </junit>
        <delete dir="${junit.tmp.dir}/"/>
      </sequential>
    </macrodef>

    <target name="test" description="to call the test-core and test-contrib target">
        <antcall target="test-core" inheritRefs="true" inheritall="true"/>
    </target>

    <target name="test-core-mrtez" description="run core tests on both mr and tez mode"
            depends="setWindowsPath,setLinuxPath,compile-test,jar,debugger.check,jackson-pig-3039-test-download">
        <fail message="hadoopversion must be set to 23 when invoking test-core-mrtez">
          <condition>
            <not>
              <equals arg1="${hadoopversion}" arg2="23" />
            </not>
          </condition>
        </fail>
        <echo message="=======================" />
        <echo message="Running MR tests" />
        <echo message="=======================" />
        <propertyreset name="test.exec.type" value="mr" />
        <propertyreset name="test.log.dir" value="${test.build.dir}/logs/${test.exec.type}" />
        <macro-test-runner test.file="${test.all.file}" tests.failed="test.mr.failed"/>
        <echo />
        <echo message="=======================" />
        <echo message="Running Tez tests" />
        <echo message="=======================" />
        <propertyreset name="test.exec.type" value="tez" />
        <propertyreset name="test.log.dir" value="${test.build.dir}/logs/${test.exec.type}" />
        <macro-test-runner test.file="${test.tez.file}" tests.failed="test.tez.failed"/>
        <condition property="any.tests.failed">
          <or>
            <isset property="test.mr.failed"/>
            <isset property="test.tez.failed"/>
          </or>
        </condition>
        <fail if="any.tests.failed">Tests failed!</fail>
    </target>

    <!-- ================================================================== -->
    <!-- End to end tests                                                   -->
    <!-- ================================================================== -->

    <target name="test-e2e" depends="jar, piggybank" description="run end-to-end tests">
        <ant dir="${test.e2e.dir}"/>
    </target>

    <target name="test-e2e-tez" depends="jar, piggybank" description="run end-to-end tests in tez mode">
        <ant dir="${test.e2e.dir}" target="test-tez"/>
    </target>

    <target name="test-e2e-deploy" depends="jar" description="deploy end-to-end tests to existing cluster">
        <ant dir="${test.e2e.dir}" target="deploy"/>
    </target>

    <target name="test-e2e-undeploy" depends="jar" description="undeploy end-to-end tests from existing cluster">
        <ant dir="${test.e2e.dir}" target="undeploy"/>
    </target>

    <target name="test-e2e-local" depends="jar, piggybank" description="run end-to-end tests in local mode">
        <ant dir="${test.e2e.dir}" target="test-local"/>
    </target>

    <target name="test-e2e-deploy-local" depends="jar" description="create files needed by local mode end-to-end tests">
        <ant dir="${test.e2e.dir}" target="deploy-local"/>
    </target>

    <target name="pigmix-deploy" depends="jar" description="deploy end-to-end tests to existing cluster">
        <ant dir="${pigmix.dir}" target="deploy"/>
    </target>

    <target name="pigmix" depends="jar, piggybank" description="run end-to-end tests">
        <ant dir="${pigmix.dir}" target="test"/>
    </target>

    <!-- ================================================================== -->
    <!-- Pigunit                                                            -->
    <!-- ================================================================== -->

    <target name="pigunit-jar" depends="compile-test, ivy-test" description="create the pigunit jar file">
        <echo> *** Creating pigunit.jar ***</echo>
        <jar destfile="${pigunit.jarfile}">
            <fileset dir="${test.build.classes}">
                <include name="**/org/apache/pig/pigunit/**"/>
                <include name="**/org/apache/pig/test/Util.**"/>
            </fileset>
            <zipfileset src="${ivy.lib.dir}/commons-lang-${commons-lang.version}.jar" />
        </jar>
    </target>

    <target name="test-pigunit" depends="setWindowsPath,setLinuxPath,compile-test,jar, pigunit-jar" description="Run tests that test PigUnit">
        <macro-test-runner test.file="${test.pigunit.file}" />
    </target>

    <!-- ================================================================== -->
    <!-- Distribution                                                       -->
    <!-- ================================================================== -->
    <target name="package-h12" depends="jar-h12, docs, api-report, piggybank" description="Create a Pig tar release">
        <package-base/>
    </target>
	
    <target name="package" depends="jar, docs, api-report, piggybank" description="Create a Pig tar release">
        <package-base/>
    </target>
	
    <macrodef name="package-base">
      <sequential>
        <mkdir dir="${tar.dist.dir}" />
        <mkdir dir="${tar.dist.dir}/lib" />
        <mkdir dir="${tar.dist.dir}/conf" />
        <mkdir dir="${tar.dist.dir}/scripts" />
        <mkdir dir="${tar.dist.dir}/docs" />
        <mkdir dir="${tar.dist.dir}/docs/api" />
        <mkdir dir="${tar.dist.dir}/docs/jdiff"/>
        <mkdir dir="${tar.dist.dir}/license" />

        <copy todir="${tar.dist.dir}/lib" includeEmptyDirs="false">
            <fileset dir="${lib.dir}"/>
        </copy>

        <copy file="${output.jarfile.backcompat-core-h1}" tofile="${tar.dist.dir}/${final.name}-core-h1.jar" failonerror="false"/>
        <copy file="${output.jarfile.backcompat-core-h2}" tofile="${tar.dist.dir}/${final.name}-core-h2.jar" failonerror="false"/>

        <copy todir="${tar.dist.dir}/lib" file="contrib/piggybank/java/piggybank.jar"/>

        <copy todir="${tar.dist.dir}/" file="ivy.xml" />

        <copy todir="${tar.dist.dir}/ivy">
            <fileset dir="ivy" />
        </copy>

        <copy todir="${tar.dist.dir}/bin">
            <fileset dir="bin" />
        </copy>

        <copy todir="${tar.dist.dir}/docs">
            <fileset dir="${build.docs}" />
        </copy>

        <copy todir="${tar.dist.dir}/conf" file="conf/pig.properties"/>

        <copy todir="${tar.dist.dir}/conf" file="conf/log4j.properties.template"/>

        <copy todir="${tar.dist.dir}/conf" file="conf/test-log4j.properties"/>

        <copy todir="${tar.dist.dir}/src" includeEmptyDirs="true">
            <fileset dir="${src.dir}" />
        </copy>

        <copy todir="${tar.dist.dir}/shims" includeEmptyDirs="true">
            <fileset dir="${basedir}/shims" />
        </copy>

        <copy todir="${tar.dist.dir}/lib-src" includeEmptyDirs="true">
            <fileset dir="${src.lib.dir}" />
        </copy>

        <copy todir="${tar.dist.dir}/test" includeEmptyDirs="true">
            <fileset dir="${test.src.dir}" />
        </copy>

        <copy todir="${tar.dist.dir}/tutorial" includeEmptyDirs="true">
            <fileset dir="tutorial" />
        </copy>

        <copy todir="${tar.dist.dir}/contrib" includeEmptyDirs="true">
            <fileset dir="contrib" />
        </copy>

        <copy todir="${tar.dist.dir}/" file="build.xml" />

        <copy todir="${tar.dist.dir}">
            <fileset dir=".">
                <include name="*.txt" />
            </fileset>
        </copy>

        <copy todir="${tar.dist.dir}/license">
            <fileset dir="license" />
        </copy>

        <copy todir="${tar.dist.dir}/legacy">
            <fileset dir="${legacy.dir}" />
        </copy>

        <chmod perm="ugo+x" type="file">
            <fileset dir="${tar.dist.dir}/bin" />
        </chmod>
      </sequential>
    </macrodef>

    <!-- ================================================================== -->
    <!-- Make release packages                                              -->
    <!-- ================================================================== -->
    <target name="tar" depends="package" description="Source distribution">
        <tar-base/>
    </target>

    <target name="tar-h12" depends="package-h12" description="Source distribution">
        <tar-base/>
    </target>

    <macrodef name="tar-base">
      <sequential>
        <tar compression="gzip" longfile="gnu" destfile="${build.dir}/${artifact.pig.tar}">
            <tarfileset dir="${build.dir}/tar/" mode="664">
                <exclude name="${final.name}/bin/*" />
                <include name="${final.name}/**" />
            </tarfileset>
            <tarfileset dir="${build.dir}/tar" mode="755">
                <include name="${final.name}/bin/*" />
            </tarfileset>
        </tar>
      </sequential>
    </macrodef>
    <!-- ================================================================== -->
    <!-- Make release tarball                                               -->
    <!-- ================================================================== -->
    <target name="src-release" depends="clean, clean-piggybank, clean-test-e2e, clean-tutorial" description="Source distribution">
        <mkdir dir="${build.dir}"/>
        <tar compression="gzip" longfile="gnu"
             destfile="${build.dir}/${final.name}-src.tar.gz">
            <tarfileset dir="${basedir}" mode="644" prefix="${final.name}-src">
                <include name="conf/**"/>
                <include name="contrib/**"/>
                <include name="ivy/**"/>
                <exclude name="ivy/*.jar"/>
                <include name="lib/**"/>
                <include name="lib-src/**"/>
                <include name="license/**"/>
                <include name="shims/**"/>
                <include name="src/**"/>
                <include name="test/**"/>
                <exclude name="test/**/*.jar"/>
                <include name="tutorial/**"/>
                <include name="*.txt"/>
                <include name="*.xml"/>
                <include name="doap_Pig.rdf"/>
                <include name="KEYS"/>
                <include name="autocomplete"/>
            </tarfileset>
            <tarfileset dir="" mode="755" prefix="${final.name}-src">
                <include name="bin/**"/>
            </tarfileset>
        </tar>
    </target>

    <target name="zip" depends="package" description="Source distribution">
        <zip destfile="${build.dir}/${final.name}.zip">
            <zipfileset dir="${build.dir}/tar/">
                <exclude name="${final.name}/bin/*" />
                <include name="${final.name}/**" />
            </zipfileset>
            <zipfileset dir="${build.dir}/tar">
                <include name="${final.name}/bin/*" />
            </zipfileset>
        </zip>
        <zip destfile="${build.dir}/${final.name}-bin.zip">
            <zipfileset dir="${build.dir}/tar/">
                <exclude name="${final.name}/bin/*" />
                <exclude name="${final.name}/src/**" />
                <exclude name="${final.name}/docs/**" />
                <exclude name="${final.name}/test/**" />
                <exclude name="${final.name}/tutorial/**" />
                <include name="${final.name}/**" />
            </zipfileset>
            <zipfileset dir="${build.dir}/tar">
                <include name="${final.name}/bin/*" />
            </zipfileset>
        </zip>
    </target>

    <!-- builds the binary winpkg, no sources or docs -->
    <target name="bin-winpkg" depends="zip,just-bin-winpkg" />

    <!-- builds the full win pkg, with sources and docs -->
    <target name="winpkg" depends="zip,just-winpkg" />

    <!--
    bin-winpkg will build the binary, excluding sources
    -->
    <target name="just-bin-winpkg" depends="just-winpkg-helper" >
        <copy file="${build.dir}/${final.name}-bin.zip" tofile="${package.buildroot}/resources/${final.name}.zip" />
        <zip destfile="${build.dir}/${final.name}.winpkg.zip">
             <zipfileset dir="${package.buildroot}">
              <include name="**" />
             </zipfileset>
        </zip>
    </target>

    <!--
    winpkg will build the full release package, include docs
    -->
    <target name="just-winpkg" depends="just-winpkg-helper" >
        <copy file="${build.dir}/${final.name}.zip" todir="${package.buildroot}/resources" />
        <zip destfile="${build.dir}/${final.name}.winpkg.zip">
             <zipfileset dir="${package.buildroot}">
              <include name="**" />
             </zipfileset>
        </zip>
    </target>

    <target name="just-winpkg-helper" description="Package for Windows installation">
        <copy todir="${package.buildroot}/scripts">
          <fileset dir="${src.dir}/packages/win/scripts">
            <include name="**" />
          </fileset>
          <filterchain>
            <replacetokens>
              <token key="final.name" value="${final.name}" />
              <token key="build.arch" value="${os.arch}" />
              <token key="version" value="${version}" />
              <token key="package.release" value="${package.release}" />
              <token key="package.zip" value="${final.name}.zip" />
            </replacetokens>
          </filterchain>
        </copy>
        <copy todir="${package.buildroot}/resources">
          <fileset dir="${src.dir}/packages/win/resources">
            <include name="**" />
          </fileset>
        </copy>
        <copy todir="${package.buildroot}/template">
          <fileset dir="${src.dir}/packages/win/template">
            <include name="**" />
          </fileset>
        </copy>
    </target>

    <!-- ================================================================== -->
    <!-- Findbugs                                                           -->
    <!-- ================================================================== -->

    <property name="findbugs.home" value=""/>
    <target name="findbugs" depends="check-for-findbugs, jar" if="findbugs.present" description="Run findbugs if present">
       <property name="findbugs.out.dir" value="${test.build.dir}/findbugs"/>
       <property name="findbugs.exclude.file" value="${test.src.dir}/findbugsExcludeFile.xml"/>
       <property name="findbugs.report.htmlfile" value="${findbugs.out.dir}/pig-findbugs-report.html"/>
       <property name="findbugs.report.xmlfile" value="${findbugs.out.dir}/pig-findbugs-report.xml"/>
       <taskdef name="findbugs" classname="edu.umd.cs.findbugs.anttask.FindBugsTask"
                classpath="${findbugs.home}/lib/findbugs-ant.jar" />
       <mkdir dir="${findbugs.out.dir}"/>
       <findbugs home="${findbugs.home}" output="xml:withMessages"
                 outputFile="${findbugs.report.xmlfile}" effort="max" timeout="2400000"
                 excludeFilter="${findbugs.exclude.file}" jvmargs="-Xmx1024M">
            <auxClasspath>
              <fileset dir="${lib.dir}">
                   <include name="**/*.jar"/>
              </fileset>
            </auxClasspath>
            <sourcePath path="${src.dir}"/>
            <class location="${output.jarfile.core}" />
       </findbugs>
       <xslt style="${findbugs.home}/src/xsl/default.xsl" in="${findbugs.report.xmlfile}"
             out="${findbugs.report.htmlfile}"/>
    </target>

    <target name="check-for-findbugs">
       <available property="findbugs.present" file="${findbugs.home}/lib/findbugs.jar" />
    </target>
    <target name="ant-task-download" description="To download mvn-ant-task" unless="offline">
       <get src="${ant_task_repo_url}" dest="${ant_task.jar}" usetimestamp="true"/>
    </target>
    <target name="mvn-taskdef" depends="ant-task-download">
      <path id="mvn-ant-task.classpath" path="${ant_task.jar}"/>
      <typedef resource="org/apache/maven/artifact/ant/antlib.xml"
          uri="urn:maven-artifact-ant"
          classpathref="mvn-ant-task.classpath"/>
    </target>
    <target name="mvn-install" depends="mvn-taskdef,mvn-jar, set-version, source-jar,
      javadoc-jar, pigunit-jar, smoketests-jar, piggybank"
         description="To install pig to local filesystem's m2 cache">
         <artifact:pom file="${pig.pom}" id="pig"/>
          <artifact:install file="${output.jarfile.core-h1}">
               <pom refid="pig"/>
           <attach file="${output.jarfile.sources}" classifier="sources" />
           <attach file="${output.jarfile.javadoc}" classifier="javadoc" />
           <attach file="${output.jarfile.core-h2}" classifier="h2" />
          </artifact:install>
         <artifact:pom file="${pigunit.pom}" id="pigunit"/>
          <artifact:install file="${pigunit.jarfile}">
               <pom refid="pigunit"/>
           </artifact:install>
         <artifact:pom file="${pigsmoke.pom}" id="pigsmoke"/>
          <artifact:install file="${smoke.tests.jarfile}">
               <pom refid="pigsmoke"/>
         </artifact:install>
         <artifact:pom file="${piggybank.pom}" id="piggybank"/>
         <artifact:install file="${piggybank.jarfile}">
               <pom refid="piggybank"/>
         </artifact:install>
    </target>

    <target name="mvn-build" depends="mvn-jar, source-jar,
                                      javadoc-jar, smoketests-jar, pigunit-jar, piggybank"
         description="To build the pig jar artifacts to be deployed to apache maven repository">
    </target>

    <!-- Expects that mvn-build has already been run but does not run it. In some cases building
    might happen on one host and signing/uploading on another. Hence the decoupled tasks. -->
    <target name="mvn-publish" depends="mvn-taskdef, set-version, signanddeploy, simpledeploy"
        description="To publish the pig jar artifacts to the apache maven repository">
    </target>

    <target name="mvn-deploy" depends="mvn-build, mvn-publish"
         description="To build and upload pig jar to apache maven repository">
    </target>

    <target name="signanddeploy" if="staging" depends="sign">
        <artifact:pom file="${pig.pom}" id="pig"/>
        <artifact:install-provider artifactId="wagon-http" version="${wagon-http.version}"/>
        <artifact:deploy file="${output.jarfile.core}">
           <remoteRepository id="${staging_repo_id}" url="${asfstagingrepo}"/>
           <pom refid="pig"/>
           <attach file="${output.jarfile.core}.asc" type="jar.asc"/>
           <attach file="${pig.pom}.asc" type="pom.asc"/>
           <attach file="${output.jarfile.core-h2}.asc" type="jar.asc" classifier="h2"/>
           <attach file="${output.jarfile.core-h2}" classifier="h2" />
           <attach file="${output.jarfile.sources}.asc" type="jar.asc" classifier="sources"/>
           <attach file="${output.jarfile.sources}" classifier="sources" />
           <attach file="${output.jarfile.javadoc}.asc" type="jar.asc"  classifier="javadoc"/>
           <attach file="${output.jarfile.javadoc}" classifier="javadoc" />
        </artifact:deploy>
        <artifact:pom file="${pigunit.pom}" id="pigunit"/>
        <artifact:deploy file="${pigunit.jarfile}">
           <remoteRepository id="${staging_repo_id}" url="${asfstagingrepo}"/>
           <pom refid="pigunit"/>
           <attach file="${pigunit.jarfile}.asc" type="jar.asc"/>
           <attach file="${pigunit.pom}.asc" type="pom.asc"/>
        </artifact:deploy>
        <artifact:pom file="${pigsmoke.pom}" id="pigsmoke"/>
        <artifact:deploy file="${smoke.tests.jarfile}">
           <remoteRepository id="${staging_repo_id}" url="${asfstagingrepo}"/>
           <pom refid="pigsmoke"/>
           <attach file="${smoke.tests.jarfile}.asc" type="jar.asc"/>
           <attach file="${pigsmoke.pom}.asc" type="pom.asc"/>
        </artifact:deploy>
        <artifact:pom file="${piggybank.pom}" id="piggybank"/>
        <artifact:deploy file="${piggybank.jarfile}">
           <remoteRepository id="${staging_repo_id}" url="${asfstagingrepo}"/>
           <pom refid="piggybank"/>
           <attach file="${piggybank.jarfile}.asc" type="jar.asc"/>
           <attach file="${piggybank.pom}.asc" type="pom.asc"/>
        </artifact:deploy>
    </target>

    <target name="simpledeploy" unless="staging">
      <artifact:pom file="${pig.pom}" id="pig"/>
      <artifact:install-provider artifactId="wagon-http" version="${wagon-http.version}"/>
      <artifact:deploy file="${output.jarfile.core-h1}">
              <remoteRepository id="${snapshots_repo_id}" url="${asfsnapshotrepo}"/>
              <pom refid="pig"/>
              <attach file="${output.jarfile.core-h2}" classifier="h2" />
              <attach file="${output.jarfile.sources}" classifier="sources" />
              <attach file="${output.jarfile.javadoc}" classifier="javadoc" />
      </artifact:deploy>
      <artifact:pom file="${pigunit.pom}" id="pigunit"/>
      <artifact:deploy file="${pigunit.jarfile}">
              <remoteRepository id="${snapshots_repo_id}" url="${asfsnapshotrepo}"/>
              <pom refid="pigunit"/>
      </artifact:deploy>
      <artifact:pom file="${pigsmoke.pom}" id="pigsmoke"/>
      <artifact:deploy file="${smoke.tests.jarfile}">
              <remoteRepository id="${snapshots_repo_id}" url="${asfsnapshotrepo}"/>
              <pom refid="pigsmoke"/>
      </artifact:deploy>
      <artifact:pom file="${piggybank.pom}" id="piggybank"/>
      <artifact:deploy file="${piggybank.jarfile}">
              <remoteRepository id="${snapshots_repo_id}" url="${asfsnapshotrepo}"/>
              <pom refid="piggybank"/>
      </artifact:deploy>
    </target>

    <target name="sign" depends="clean-sign" if="staging">
       <input message="password:>" addproperty="gpg.passphrase">
         <handler classname="org.apache.tools.ant.input.SecureInputHandler" />
       </input>
       <macrodef name="sign-artifact" description="Signs the artifact">
         <attribute name="input.file"/>
         <attribute name="output.file" default="@{input.file}.asc"/>
         <attribute name="gpg.passphrase"/>
         <sequential>
           <echo>Signing @{input.file} Sig File: @{output.file}</echo>
           <exec executable="gpg" >
             <arg value="--armor"/>
             <arg value="--output"/>
             <arg value="@{output.file}"/>
             <arg value="--passphrase"/>
             <arg value="@{gpg.passphrase}"/>
             <arg value="--detach-sig"/>
             <arg value="@{input.file}"/>
           </exec>
         </sequential>
       </macrodef>
       <sign-artifact input.file="${output.jarfile.core}"
        output.file="${output.jarfile.core}.asc" gpg.passphrase="${gpg.passphrase}"/>
       <sign-artifact input.file="${output.jarfile.core-h2}"
        output.file="${output.jarfile.core-h2}.asc" gpg.passphrase="${gpg.passphrase}"/>
       <sign-artifact input.file="${output.jarfile.sources}"
        output.file="${output.jarfile.sources}.asc" gpg.passphrase="${gpg.passphrase}"/>
       <sign-artifact input.file="${output.jarfile.javadoc}"
        output.file="${output.jarfile.javadoc}.asc" gpg.passphrase="${gpg.passphrase}"/>
       <sign-artifact input.file="${pig.pom}"
        output.file="${pig.pom}.asc" gpg.passphrase="${gpg.passphrase}"/>
       <sign-artifact input.file="${pigunit.pom}"
        output.file="${pigunit.pom}.asc" gpg.passphrase="${gpg.passphrase}"/>
       <sign-artifact input.file="${pigunit.jarfile}"
        output.file="${pigunit.jarfile}.asc" gpg.passphrase="${gpg.passphrase}"/>
       <sign-artifact input.file="${pigsmoke.pom}"
        output.file="${pigsmoke.pom}.asc" gpg.passphrase="${gpg.passphrase}"/>
       <sign-artifact input.file="${smoke.tests.jarfile}"
        output.file="${smoke.tests.jarfile}.asc" gpg.passphrase="${gpg.passphrase}"/>
       <sign-artifact input.file="${piggybank.jarfile}"
        output.file="${piggybank.jarfile}.asc" gpg.passphrase="${gpg.passphrase}"/>
       <sign-artifact input.file="${piggybank.pom}"
        output.file="${piggybank.pom}.asc" gpg.passphrase="${gpg.passphrase}"/>
    </target>

    <target name="clean-sign" description="Clean.  Delete .asc files">
       <delete>
         <fileset dir="." includes="**/**/*.asc"/>
       </delete>
    </target>
    <target name="set-version">
       <delete file="${pig.pom}"/>
       <delete file="${pigunit.pom}"/>
       <delete file="${pigsmoke.pom}"/>
       <delete file="${piggybank.pom}"/>
       <copy file="${basedir}/ivy/pig-template.xml" tofile="${pig.pom}"/>
       <copy file="${basedir}/ivy/pigunit-template.xml" tofile="${pigunit.pom}"/>
       <copy file="${basedir}/ivy/pigsmoke-template.xml" tofile="${pigsmoke.pom}"/>
       <copy file="${basedir}/ivy/piggybank-template.xml" tofile="${piggybank.pom}"/>
       <replaceregexp byline="true">
         <regexp pattern="@version"/>
         <substitution expression="${version}"/>
         <fileset dir="${basedir}/ivy">
           <include name="*.pom"/>
         </fileset>
       </replaceregexp>
    </target>

    <!-- ================================================================== -->
    <!-- Perform audit activities for the release                           -->
    <!-- ================================================================== -->

    <target name="releaseaudit" depends="ivy-releaseaudit" description="generate a release audit report">
        <get src="${mvnrepo}/org/apache/rat/apache-rat/${apacherat.version}/apache-rat-${apacherat.version}.jar"
             dest="${basedir}/build/apache-rat-${apacherat.version}.jar"
             usetimestamp="true"
             skipexisting="true"/>
        <java jar="${basedir}/build/apache-rat-${apacherat.version}.jar"
              fork="true"
              output="${basedir}/build/releaseaudit_report.txt">
            <arg value="--dir"/>
            <arg value="${basedir}"/>
            <arg value="-e"/>
            <arg value=".svn"/>
            <arg value=".git"/>
            <arg value=".gitignore"/>
            <arg value=".*/build/.*"/>
        </java>
        <echo message="releaseaudit report generated at ${basedir}/build/releaseaudit_report.txt"/>
    </target>

    <!--target name="checkstyle" depends="checkstyle.check, set-checkstyle-classpath" if="checkstyle.home"  -->
    <target name="checkstyle" depends="jar, ivy-checkstyle" description="Run optional third-party tool targets">
       <taskdef resource="checkstyletask.properties">
           <classpath refid="checkstyle-classpath"/>
       </taskdef>
       <mkdir dir="${test.build.dir}"/>
       <checkstyle config="${test.src.dir}/checkstyle.xml" failOnViolation="false">
           <fileset dir="${src.dir}" includes="**/*.java" excludes="**/generated/**"/>
           <formatter type="xml" toFile="${test.build.dir}/checkstyle-errors.xml"/>
       </checkstyle>
       <xslt style="${test.src.dir}/checkstyle-noframes-sorted.xsl" in="${test.build.dir}/checkstyle-errors.xml"
             out="${test.build.dir}/checkstyle-errors.html"/>
    </target>

    <target name="checkstyle.check" unless="checkstyle.home">
       <fail message="'checkstyle.home' is not defined. Please pass -Dcheckstyle.home=&lt;base of checkstyle installation&gt;
      to Ant on the command-line." />
    </target>

    <!--
    <target name="set-checkstyle-classpath">
       <path id="checkstyle-classpath">
          <fileset dir="${checkstyle.home}">
             <include name="**/*.jar"/>
          </fileset>
       </path>
    </target>
    -->

    <path id="checkstyle-classpath">
        <path refid="checkstyle.classpath"/>
        <fileset dir="${ivy.lib.dir}">
            <include name="*.jar"/>
        </fileset>
    </path>

    <target name="findbugs.check" depends="check-for-findbugs" unless="findbugs.present">
       <fail message="'findbugs.home' is not defined. Please pass -Dfindbugs.home=&lt;base of Findbugs installation&gt;
      to Ant on the command-line." />
    </target>

    <target name="patch.check" unless="patch.file">
       <fail message="'patch.file' is not defined. Please pass -Dpatch.file=&lt;location of patch file&gt;
      to Ant on the command-line." />
    </target>

    <target name="test-patch" depends="patch.check,findbugs.check,forrest.check">
        <exec executable="bash" failonerror="true">
          <arg value="${test_patch_sh}"/>
          <arg value="DEVELOPER"/>
          <arg value="${patch.file}"/>
          <arg value="${scratch.dir}"/>
          <arg value="${svn.cmd}"/>
          <arg value="${grep.cmd}"/>
          <arg value="${patch.cmd}"/>
          <arg value="${findbugs.home}"/>
          <arg value="${forrest.home}"/>
          <arg value="${basedir}"/>
          <arg value="${ant.project.name}"/>
        </exec>
    </target>

    <target name="hudson-test-patch" depends="findbugs.check,forrest.check">
        <exec executable="bash" failonerror="true">
          <arg value="${test_patch_sh}"/>
          <arg value="HUDSON"/>
          <arg value="${scratch.dir}"/>
          <arg value="${support.dir}"/>
          <arg value="${ps.cmd}"/>
          <arg value="${wget.cmd}"/>
          <arg value="${jiracli.cmd}"/>
          <arg value="${svn.cmd}"/>
          <arg value="${grep.cmd}"/>
          <arg value="${patch.cmd}"/>
          <arg value="${findbugs.home}"/>
          <arg value="${forrest.home}"/>
          <arg value="${eclipse.home}"/>
          <arg value="${python.home}"/>
          <arg value="${basedir}"/>
          <arg value="${trigger.url}"/>
          <arg value="${jira.passwd}"/>
          <arg value="${curl.cmd}"/>
          <arg value="${defect}"/>
          <arg value="${ant.project.name}"/>
        </exec>
     </target>

     <target name="clover" depends="clover.setup, clover.info" description="Instrument the Unit tests using Clover.
      To use, specify -Dclover.home=&lt;base of clover installation&gt; -Drun.clover=true on the command line."/>

     <target name="clover.setup" if="clover.enabled">
        <taskdef resource="cloverlib.xml" classpath="${clover.jar}"/>
        <mkdir dir="${clover.db.dir}"/>
        <clover-setup initString="${clover.db.dir}/pig_coverage.db">
           <fileset dir="src" includes="**/*.java"/>
        </clover-setup>
     </target>

     <target name="clover.info" unless="clover.present">
          <echo>
           Clover not found. Code coverage reports disabled.
          </echo>
     </target>

     <target name="clover.check">
        <fail unless="clover.present">
          ##################################################################
           Clover not found.
           Please specify -Dclover.home=&lt;base of clover installation&gt;
           on the command line.
          ##################################################################
        </fail>
     </target>

     <target name="generate-clover-reports" depends="clover.check, clover">
        <mkdir dir="${clover.report.dir}"/>
        <clover-report>
            <current outfile="${clover.report.dir}" title="${final.name}">
                <format type="html"/>
            </current>
        </clover-report>
        <clover-report>
            <current outfile="${clover.report.dir}/clover.xml" title="${final.name}">
                <format type="xml"/>
            </current>
        </clover-report>
     </target>

     <target name="generate-pdf-clover-reports" depends="clover.check, clover">
        <mkdir dir="${clover.pdf.report.dir}"/>
        <clover-pdf-report outfile="${clover.pdf.report.dir}/clover_coverage.pdf" />
     </target>

     <target name="api-xml" depends="ivy-jdiff, javadoc-all, write-null">
        <javadoc>
            <doclet name="jdiff.JDiff"
                    path="${jdiff.jar}:${xerces.jar}">
                <param name="-apidir" value="${jdiff.xml.dir}"/>
                <param name="-apiname" value="${name} ${version}"/>
            </doclet>
            <packageset dir="${src.dir}"/>
            <classpath>
                <path refid="javadoc-classpath" />
                <pathelement path="${output.jarfile.core}" />
            </classpath>
        </javadoc>
    </target>

    <target name="write-null">
        <exec executable="touch">
            <arg value="${build.dir}/Null.java"/>
        </exec>
    </target>

    <target name="api-report" depends="api-xml">
        <mkdir dir="${jdiff.build.dir}"/>
        <javadoc sourcepath="${src.dir}"
                 destdir="${jdiff.build.dir}"
                 sourceFiles="${build.dir}/Null.java">
           <doclet name="jdiff.JDiff" path="${jdiff.jar}:${xerces.jar}">
              <param name="-oldapi" value="${name} ${jdiff.stable}"/>
              <param name="-newapi" value="${name} ${version}"/>
              <param name="-oldapidir" value="${jdiff.xml.dir}"/>
              <param name="-newapidir" value="${jdiff.xml.dir}"/>
              <param name="-javadocold" value="${jdiff.stable.javadoc}"/>
              <param name="-javadocnew" value="../../api/"/>
              <param name="-stats"/>
           </doclet>
           <classpath>
              <path refid="javadoc-classpath" />
              <pathelement path="${output.jarfile.core}" />
           </classpath>
        </javadoc>
     </target>

     <target name="ivy-init-dirs">
        <mkdir dir="${build.ivy.dir}" />
        <mkdir dir="${build.ivy.lib.dir}" />
        <mkdir dir="${build.ivy.report.dir}" />
        <mkdir dir="${build.ivy.maven.dir}" />
     </target>

     <target name="ivy-probe-antlib" >
        <condition property="ivy.found">
            <typefound uri="antlib:org.apache.ivy.ant" name="cleancache"/>
        </condition>
     </target>

     <target name="ivy-download" description="To download ivy" unless="offline">
        <get src="${ivy_repo_url}" dest="${ivy.jar}" usetimestamp="true"/>
     </target>

     <!--
     To avoid Ivy leaking things across big projects, always load Ivy in the same classloader.
     Also note how we skip loading Ivy if it is already there, just to make sure all is well.
     -->
     <target name="ivy-init-antlib" depends="ivy-download,ivy-init-dirs,ivy-probe-antlib" unless="ivy.found">
       <typedef uri="antlib:org.apache.ivy.ant" onerror="fail" loaderRef="ivyLoader">
         <classpath>
            <pathelement location="${ivy.jar}"/>
         </classpath>
       </typedef>
       <fail>
         <condition >
           <not>
             <typefound uri="antlib:org.apache.ivy.ant" name="cleancache"/>
           </not>
         </condition>
         You need Apache Ivy 2.0 or later from http://ant.apache.org/
         It could not be loaded from ${ivy_repo_url}
       </fail>
     </target>

     <target name="ivy-init" depends="ivy-init-antlib" >
       <!--Configure Ivy by reading in the settings file
       If anyone has already read in a settings file into this settings ID, it gets priority  -->
       <ivy:configure settingsid="${ant.project.name}.ivy.settings" file="${ivysettings.xml}" override='false'/>
     </target>

     <target name="ivy-resolve" depends="ivy-init" unless="ivy.resolved" description="Resolve Ivy dependencies">
       <property name="ivy.resolved" value="true"/>
       <ivy:resolve log="${loglevel}" settingsRef="${ant.project.name}.ivy.settings" conf="compile"/>
     </target>

     <target name="ivy-compile" depends="ivy-resolve" description="Retrieve Ivy-managed artifacts for compile configuration">
       <ivy:retrieve settingsRef="${ant.project.name}.ivy.settings" log="${loglevel}"
                 pattern="${build.ivy.lib.dir}/${ivy.artifact.retrieve.pattern}" conf="compile"/>
       <ivy:cachepath pathid="compile.classpath" conf="compile"/>
     </target>

     <target name="ivy-test" depends="ivy-resolve" description="Retrieve Ivy-managed artifacts for test configuration">
        <ivy:retrieve settingsRef="${ant.project.name}.ivy.settings" log="${loglevel}"
                 pattern="${build.ivy.lib.dir}/${ivy.artifact.retrieve.pattern}" conf="test"/>
     </target>

     <target name="ivy-javadoc" depends="ivy-resolve" description="Retrieve Ivy-managed artifacts for javadoc configuration">
        <ivy:retrieve settingsRef="${ant.project.name}.ivy.settings" log="${loglevel}"
                 pattern="${build.ivy.lib.dir}/${ivy.artifact.retrieve.pattern}" conf="javadoc"/>
       <ivy:cachepath pathid="javadoc.classpath" conf="javadoc"/>
     </target>

     <target name="ivy-releaseaudit" depends="ivy-resolve" description="Retrieve Ivy-managed artifacts for releaseaudit configuration">
        <ivy:retrieve settingsRef="${ant.project.name}.ivy.settings" log="${loglevel}"  
                 pattern="${build.ivy.lib.dir}/${ivy.artifact.retrieve.pattern}" conf="releaseaudit"/>
       <ivy:cachepath pathid="releaseaudit.classpath" conf="releaseaudit"/>
     </target>

     <target name="ivy-checkstyle" depends="ivy-resolve" description="Retrieve Ivy-managed artifacts for checkstyle configuration">
        <ivy:retrieve settingsRef="${ant.project.name}.ivy.settings" log="${loglevel}"
                 pattern="${build.ivy.lib.dir}/${ivy.artifact.retrieve.pattern}" conf="checkstyle"/>
       <ivy:cachepath pathid="checkstyle.classpath" conf="checkstyle"/>
     </target>

     <target name="ivy-buildJar" depends="ivy-resolve" description="Retrieve Ivy-managed artifacts for buildJar configuration">
       <ivy:retrieve settingsRef="${ant.project.name}.ivy.settings" log="${loglevel}"
                 pattern="${build.ivy.lib.dir}/${ivy.artifact.retrieve.pattern}" conf="buildJar"/>
       <ivy:cachepath pathid="buildJar.classpath" conf="buildJar"/>
     </target>

     <target name="ivy-jdiff" depends="ivy-resolve" description="Retrieve Ivy-managed artifacts for jdiff configuration">
       <ivy:retrieve settingsRef="${ant.project.name}.ivy.settings" log="${loglevel}"
                 pattern="${build.ivy.lib.dir}/${ivy.artifact.retrieve.pattern}" conf="jdiff"/>
       <ivy:cachepath pathid="jdiff.classpath" conf="jdiff"/>
     </target>

     <target name="ivy-clean-cache" depends="ivy-init-antlib"
             description="Clean the Ivy cache">
         <ivy:cleancache />
     </target>

     <target name="jackson-pig-3039-test-download" description="To download jackson" unless="offline">
        <get src="${jackson_core_repo_url}" dest="${jackson_core.jar}" usetimestamp="true"/>
        <get src="${jackson_mapper_repo_url}" dest="${jackson_mapper.jar}" usetimestamp="true"/>
     </target>

     <target name="jackson-pig-3039-test-clean" description="Clean the jackson jar files">
        <delete file="${jackson_core.jar}"/>
        <delete file="${jackson_mapper.jar}"/>
     </target>

     <target name="ready-to-publish" depends="jar, ivy-resolve"/>

     <target name="ivy-publish-local" depends="ready-to-publish,ivy-resolve">
        <ivy:publish settingsRef="${ant.project.name}.ivy.settings"
           resolver="local" pubrevision="${version}" overwrite="true"
           artifactspattern="${build.dir}/${ivy.publish.pattern}"/>
     </target>

     <!-- this is here for curiosity, to see how well the makepom task works
     makepom does not depend on the resolution as it translate the ivy file into a maven file
     we map ivy configurations to maven scopes
     -->
     <target name="makepom" depends="ivy-init">
        <ivy:makepom settingsRef="${ant.project.name}.ivy.settings"
           ivyfile="ivy.xml"
           pomfile="${build.ivy.maven.dir}/generated.pom"
           conf="compile,runtime,test">
        <ivy:mapping conf="compile" scope="compile"/>
        <ivy:mapping conf="test" scope="test"/>
        <ivy:mapping conf="runtime" scope="run"/>
        </ivy:makepom>
     </target>

     <target name="copy-jar-to-maven" depends="ready-to-publish">
        <copy file="${output.jarfile.core}" tofile="${build.ivy.maven.jar}"/>
        <checksum file="${build.ivy.maven.jar}" algorithm="md5"/>
     </target>

     <target name="copypom" depends="set-version, ivy-init-dirs">
        <presetdef name="expandingcopy">
           <copy overwrite="true">
              <filterchain>
                 <expandproperties/>
              </filterchain>
           </copy>
        </presetdef>
        <expandingcopy file="ivy/pig.pom" tofile="${build.ivy.maven.pom}"/>
        <checksum file="${build.ivy.maven.pom}" algorithm="md5"/>
     </target>

     <target name="maven-artifacts" depends="copy-jar-to-maven, copypom" />

     <target name="published" depends="ivy-publish-local, maven-artifacts"/>

     <target name="piggybank" depends="jar">
         <ant antfile="contrib/piggybank/java/build.xml" inheritAll="false">
             <propertyset id="hadoop"> <propertyref name="hadoopversion"/> </propertyset>
         </ant>
     </target>

     <import file="./build-site.xml" optional="true"/>

</project><|MERGE_RESOLUTION|>--- conflicted
+++ resolved
@@ -924,12 +924,7 @@
             <sysproperty key="hod.server" value="${hod.server}" />
             <sysproperty key="java.io.tmpdir" value="${junit.tmp.dir}" />
             <sysproperty key="hadoop.log.dir" value="${test.log.dir}"/>
-<<<<<<< HEAD
-            <jvmarg line="-XX:+CMSClassUnloadingEnabled -XX:MaxPermSize=128M ${debugArgs}"/>
-            <jvmarg value="-Djava.library.path=${hadoop.root}\bin" />
-=======
             <jvmarg line="-XX:+CMSClassUnloadingEnabled -XX:MaxPermSize=128M ${debugArgs} -Djava.library.path=${hadoop.root}\bin"/>
->>>>>>> fcee66b6
             <sysproperty key="java.security.krb5.realm" value="" />
             <sysproperty key="java.security.krb5.kdc" value="" />
             <sysproperty key="log4j.configuration" value="file:${basedir}/conf/test-log4j.properties"/>
