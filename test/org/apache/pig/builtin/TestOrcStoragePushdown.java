/*
 * Licensed to the Apache Software Foundation (ASF) under one
 * or more contributor license agreements.  See the NOTICE file
 * distributed with this work for additional information
 * regarding copyright ownership.  The ASF licenses this file
 * to you under the Apache License, Version 2.0 (the
 * "License"); you may not use this file except in compliance
 * with the License.  You may obtain a copy of the License at
 *
 *     http://www.apache.org/licenses/LICENSE-2.0
 *
 * Unless required by applicable law or agreed to in writing, software
 * distributed under the License is distributed on an "AS IS" BASIS,
 * WITHOUT WARRANTIES OR CONDITIONS OF ANY KIND, either express or implied.
 * See the License for the specific language governing permissions and
 * limitations under the License.
 */
package org.apache.pig.builtin;

import static org.junit.Assert.assertEquals;
import static org.junit.Assert.assertTrue;

import java.io.BufferedWriter;
import java.io.File;
import java.io.FileOutputStream;
import java.io.FileWriter;
import java.io.IOException;
import java.io.OutputStreamWriter;
import java.math.BigDecimal;
import java.util.ArrayList;
import java.util.Arrays;
import java.util.HashSet;
import java.util.List;

import org.apache.commons.lang.RandomStringUtils;
import org.apache.commons.lang.math.RandomUtils;
import org.apache.hadoop.hive.ql.io.sarg.SearchArgument;
import org.apache.log4j.FileAppender;
import org.apache.log4j.Level;
import org.apache.log4j.Logger;
import org.apache.log4j.SimpleLayout;
import org.apache.pig.ExecType;
import org.apache.pig.Expression;
import org.apache.pig.Expression.OpType;
import org.apache.pig.PigServer;
import org.apache.pig.backend.executionengine.ExecException;
import org.apache.pig.backend.executionengine.ExecJob;
import org.apache.pig.impl.PigImplConstants;
import org.apache.pig.impl.util.ObjectSerializer;
import org.apache.pig.newplan.Operator;
import org.apache.pig.newplan.PredicatePushDownFilterExtractor;
import org.apache.pig.newplan.logical.relational.LOFilter;
import org.apache.pig.newplan.logical.relational.LogicalPlan;
import org.apache.pig.newplan.logical.rules.ColumnPruneVisitor;
import org.apache.pig.test.MiniGenericCluster;
import org.apache.pig.test.Util;
import org.apache.pig.tools.pigstats.JobStats;
import org.joda.time.DateTime;
import org.joda.time.DateTimeZone;
import org.junit.After;
import org.junit.AfterClass;
import org.junit.Assert;
import org.junit.Before;
import org.junit.BeforeClass;
import org.junit.Test;

public class TestOrcStoragePushdown {

    private static List<OpType> supportedOpTypes;
    private static MiniGenericCluster cluster;
    private static PigServer pigServer;
    private String query = "a = load 'foo' as (srcid:int, mrkt:chararray, dstid:int, name:chararray, " +
            "age:int, browser:map[], location:tuple(country:chararray, zip:int));";
    private OrcStorage orcStorage;

    private static final String basedir = "test/org/apache/pig/builtin/orc/";
    private static final String inpbasedir = "build/test/TestOrcStorage_in/";
    private static final String outbasedir = "build/test/TestOrcStorage_out/";
    private static String INPUT = inpbasedir + "TestOrcStorage_1";
    private static String OUTPUT1 = outbasedir + "TestOrcStorage_1";
    private static String OUTPUT2 = outbasedir + "TestOrcStorage_2";
    private static String OUTPUT3 = outbasedir + "TestOrcStorage_3";
    private static String OUTPUT4 = outbasedir + "TestOrcStorage_4";

    private static File logFile;

    @BeforeClass
    public static void oneTimeSetup() throws Exception{
        cluster = MiniGenericCluster.buildCluster();
        Util.copyFromLocalToCluster(cluster, basedir + "orc-file-11-format.orc", basedir + "orc-file-11-format.orc");
        Util.copyFromLocalToCluster(cluster, basedir + "charvarchar.orc", basedir + "charvarchar.orc");
        createInputData();

        if(Util.WINDOWS){
            OUTPUT1 = OUTPUT1.replace("\\", "/");
            OUTPUT2 = OUTPUT2.replace("\\", "/");
            OUTPUT3 = OUTPUT3.replace("\\", "/");
            OUTPUT4 = OUTPUT4.replace("\\", "/");
        }

        supportedOpTypes = new ArrayList<OpType>();
        supportedOpTypes.add(OpType.OP_EQ);
        supportedOpTypes.add(OpType.OP_NE);
        supportedOpTypes.add(OpType.OP_GT);
        supportedOpTypes.add(OpType.OP_GE);
        supportedOpTypes.add(OpType.OP_LT);
        supportedOpTypes.add(OpType.OP_LE);
        supportedOpTypes.add(OpType.OP_IN);
        supportedOpTypes.add(OpType.OP_BETWEEN);
        supportedOpTypes.add(OpType.OP_NULL);
        supportedOpTypes.add(OpType.OP_NOT);
        supportedOpTypes.add(OpType.OP_AND);
        supportedOpTypes.add(OpType.OP_OR);

        Logger logger = Logger.getLogger(ColumnPruneVisitor.class);
        logger.removeAllAppenders();
        logger.setLevel(Level.INFO);
        SimpleLayout layout = new SimpleLayout();
        logFile = File.createTempFile("log", "");
        FileAppender appender = new FileAppender(layout, logFile.toString(), false, false, 0);
        logger.addAppender(appender);
    }

    private static void createInputData() throws Exception {
        pigServer = new PigServer(ExecType.LOCAL);

        new File(inpbasedir).mkdirs();
        new File(outbasedir).mkdirs();
        String inputTxtFile = inpbasedir + File.separator + "input.txt";
        BufferedWriter bw = new BufferedWriter(new OutputStreamWriter(new FileOutputStream(inputTxtFile), "UTF-8"));
        long[] lVal = new long[] {100L, 200L, 300L};
        float[] fVal = new float[] {50.0f, 100.0f, 200.0f, 300.0f};
        double[] dVal = new double[] {1000.11, 2000.22, 3000.33};
        StringBuilder sb = new StringBuilder();
        for (int i=1; i <= 10000; i++) {
            sb.append((i > 6500 && i <= 9000) ? true : false).append("\t"); //boolean
            sb.append((i > 1000 && i < 3000) ? 1 : 5).append("\t"); //byte
            sb.append((i > 2500 && i <= 4500) ? 100 : 200).append("\t"); //short
            sb.append(i).append("\t"); //int
            sb.append(lVal[i%3]).append("\t"); //long
            sb.append(fVal[i%4]).append("\t"); //float
            sb.append((i > 2500 && i < 3500) ? dVal[i%3] : dVal[i%1]).append("\t"); //double
            sb.append((i%2 == 1 ? "" : RandomStringUtils.random(100).replaceAll("\t", " ")
                    .replaceAll("\n", " ").replaceAll("\r", " "))).append("\t"); //bytearray
            sb.append((i%2 == 0 ? "" : RandomStringUtils.random(100).replaceAll("\t", " ")
                    .replaceAll("\n", " ").replaceAll("\r", " "))).append("\t"); //string
            int year;
            if (i > 5000 && i <= 8000) { //datetime
                year = RandomUtils.nextInt(4)+2010;
            } else {
                year = RandomUtils.nextInt(10)+2000;
            }
            sb.append(new DateTime(year, RandomUtils.nextInt(12)+1,
                    RandomUtils.nextInt(28)+1, RandomUtils.nextInt(24), RandomUtils.nextInt(60),
                    DateTimeZone.UTC).toString()).append("\t"); // datetime
            String bigString;
            if (i>7500) {
                bigString = RandomStringUtils.randomNumeric(9) + "." + RandomStringUtils.randomNumeric(5);
            } else {
                bigString = "1" + RandomStringUtils.randomNumeric(9) + "." + RandomStringUtils.randomNumeric(5);
            }
            sb.append(new BigDecimal(bigString)).append("\n"); //bigdecimal
            bw.write(sb.toString());
            sb.setLength(0);
        }
        bw.close();

        // Store only 1000 rows in each row block (MIN_ROW_INDEX_STRIDE is 1000. So can't use less than that)
<<<<<<< HEAD
        pigServer.registerQuery("A = load '" + Util.generateURI(Util.encodeEscape(inputTxtFile), pigServer.getPigContext()) + "' as (f1:boolean, f2:int, f3:int, f4:int, f5:long, f6:float, f7:double, f8:bytearray, f9:chararray, f10:datetime, f11:bigdecimal);");
        pigServer.registerQuery("store A into '" + Util.generateURI(Util.encodeEscape(INPUT), pigServer.getPigContext()) +"' using OrcStorage('-r 1000 -s 100000');");
=======
        pigServer.registerQuery("A = load '" + Util.generateURI(inputTxtFile, pigServer.getPigContext()) + "' as (f1:boolean, f2:int, f3:int, f4:int, f5:long, f6:float, f7:double, f8:bytearray, f9:chararray, f10:datetime, f11:bigdecimal);");
        pigServer.registerQuery("store A into '" + Util.generateURI(INPUT, pigServer.getPigContext()) +"' using OrcStorage('-r 1000 -s 100000');");
>>>>>>> fcee66b6
        Util.copyFromLocalToCluster(cluster, INPUT, INPUT);
    }

    @AfterClass
    public static void tearDownAfterClass() throws Exception {
        Util.deleteDirectory(new File(inpbasedir));
        if (cluster != null) {
            Util.deleteFile(cluster, inpbasedir);
            cluster.shutDown();
        }
    }

    @Before
    public void setup() throws ExecException{
        Util.resetStateForExecModeSwitch();
        pigServer = new PigServer(ExecType.LOCAL);
        orcStorage = new OrcStorage();
    }

    @After
    public void teardown() throws IOException {
        if(pigServer != null) {
            pigServer.shutdown();
        }
        Util.deleteDirectory(new File(outbasedir));
        if (cluster != null) {
            Util.deleteFile(cluster, outbasedir);
        }
    }

    @Test
    public void testColumnPruning() throws Exception {
        Util.resetStateForExecModeSwitch();
        pigServer = new PigServer(cluster.getExecType(), cluster.getProperties());

        pigServer.registerQuery("A = load '" + basedir + "orc-file-11-format.orc' using OrcStorage();");
        ExecJob job = pigServer.store("A", OUTPUT1);
        JobStats stats = (JobStats) job.getStatistics().getJobGraph().getSources().get(0);
        long bytesWithoutPushdown = stats.getHdfsBytesRead();

        pigServer.registerQuery("PRUNE = load '" + basedir + "orc-file-11-format.orc' using OrcStorage();");
        pigServer.registerQuery("PRUNE = foreach PRUNE generate boolean1;");
        job = pigServer.store("PRUNE", OUTPUT2);
        Util.checkLogFileMessage(logFile, new String[]{"Columns pruned for PRUNE: $1, $2, $3, $4, $5, $6, $7, $8, $9, $10, $11, $12, $13"}, true);
        stats = (JobStats) job.getStatistics().getJobGraph().getSources().get(0);
        long bytesWithPushdown = stats.getHdfsBytesRead();

        assertTrue((bytesWithoutPushdown - bytesWithPushdown) > 300000);
    }

    @Test
    public void testSimple() throws Exception {
        String q = query + "b = filter a by srcid == 10;" + "store b into 'out';";
        Expression expr = getExpressionForTest(q, Arrays.asList("srcid"));
        SearchArgument sarg = orcStorage.getSearchArgument(expr);
        assertEquals("leaf-0 = (EQUALS srcid 10)\n" +
                "expr = leaf-0", sarg.toString());
    }

    @Test
    public void testAndOr() throws Exception {
        String q = query + "b = filter a by (srcid > 10 or dstid <= 5) and name == 'foo' and mrkt is null;" + "store b into 'out';";
        Expression expr = getExpressionForTest(q, Arrays.asList("srcid", "dstid", "name", "mrkt"));
        SearchArgument sarg = orcStorage.getSearchArgument(expr);
        assertEquals("leaf-0 = (LESS_THAN_EQUALS srcid 10)\n" +
                "leaf-1 = (LESS_THAN_EQUALS dstid 5)\n" +
                "leaf-2 = (EQUALS name foo)\n" +
                "leaf-3 = (IS_NULL mrkt)\n" +
                "expr = (and (or (not leaf-0) leaf-1) leaf-2 leaf-3)", sarg.toString());
    }

    @Test
    public void testNot() throws Exception {
        String q = query + "b = filter a by srcid != 10 and mrkt is not null;" + "store b into 'out';";
        Expression expr = getExpressionForTest(q, Arrays.asList("srcid", "dstid", "name", "mrkt"));
        SearchArgument sarg = orcStorage.getSearchArgument(expr);
        assertEquals("leaf-0 = (EQUALS srcid 10)\n" +
                "leaf-1 = (IS_NULL mrkt)\n" +
                "expr = (and (not leaf-0) (not leaf-1))", sarg.toString());
    }

    @Test
    public void testBetweenExpression() throws Exception {
        // TODO: Add support for OP_BETWEEN expression type
        String q = query + "b = filter a by srcid > 10 or srcid < 20;" + "store b into 'out';";
        Expression expr = getExpressionForTest(q, Arrays.asList("srcid"));
        SearchArgument sarg = orcStorage.getSearchArgument(expr);
        assertEquals("leaf-0 = (LESS_THAN_EQUALS srcid 10)\n" +
                "leaf-1 = (LESS_THAN srcid 20)\n" +
                "expr = (or (not leaf-0) leaf-1)", sarg.toString());
    }

    @Test
    public void testInExpression() throws Exception {
        // TODO: Add support for OP_IN expression type
        String q = query + "b = filter a by srcid == 10 or srcid == 11;" + "store b into 'out';";
        Expression expr = getExpressionForTest(q, Arrays.asList("srcid"));
        SearchArgument sarg = orcStorage.getSearchArgument(expr);
        assertEquals("leaf-0 = (EQUALS srcid 10)\n" +
                "leaf-1 = (EQUALS srcid 11)\n" +
                "expr = (or leaf-0 leaf-1)", sarg.toString());
    }

    @Test
    public void testNegativeMatchesExpr() throws Exception {
        // matches operator is not a supported op type
        String q = query + "b = filter a by name matches 'foo*';" + "store b into 'out';";
        Expression expr = getExpressionForTest(q, Arrays.asList("name"));
        Assert.assertNull(expr);
        SearchArgument sarg = orcStorage.getSearchArgument(expr);
        Assert.assertNull(sarg);

        // AND in LHS/RHS
        q = query + "b = filter a by name matches 'foo*' and srcid == 10;" + "store b into 'out';";
        expr = getExpressionForTest(q, Arrays.asList("srcid", "name"));
        sarg = orcStorage.getSearchArgument(expr);
        assertEquals("leaf-0 = (EQUALS srcid 10)\n" +
                "expr = leaf-0", sarg.toString());

        q = query + "b = filter a by srcid == 10 and name matches 'foo*';" + "store b into 'out';";
        expr = getExpressionForTest(q, Arrays.asList("srcid", "name"));
        sarg = orcStorage.getSearchArgument(expr);
        assertEquals("leaf-0 = (EQUALS srcid 10)\n" +
                "expr = leaf-0", sarg.toString());

        // OR - Nothing should be pushed
        q = query + "b = filter a by name matches 'foo*' or srcid == 10;" + "store b into 'out';";
        expr = getExpressionForTest(q, Arrays.asList("srcid", "name"));
        Assert.assertNull(expr);
        sarg = orcStorage.getSearchArgument(expr);
        Assert.assertNull(sarg);
    }

    @Test
    public void testUnSupportedFields() throws Exception {
        //Struct, Map and Bag are not supported
        // TODO: Change the test to use ORCStorage to test OrcStorage.getPredicateFields()
        String q = query + "b = filter a by srcid == 10 and browser#'type' == 'IE';" +
                "store b into 'out';";
        Expression expr = getExpressionForTest(q, Arrays.asList("srcid"));
        SearchArgument sarg = orcStorage.getSearchArgument(expr);
        assertEquals("leaf-0 = (EQUALS srcid 10)\n" +
                "expr = leaf-0", sarg.toString());
    }

    @Test
    public void testPredicatePushdownBoolean() throws Exception {
        testPredicatePushdown(INPUT, "f1 == true", 2500, 1200000);
    }

    @Test
    public void testPredicatePushdownByteShort() throws Exception {
        testPredicatePushdown(INPUT, "f2 != 5 or f3 == 100", 3500, 1200000);
    }

    @Test
    public void testPredicatePushdownIntLongString() throws Exception {
        testPredicatePushdown(INPUT, "f4 >= 980 and f4 < 1010 and (f5 == 100 or f9 is not null)", 20, 1200000);
    }

    @Test
    public void testPredicatePushdownFloatDouble() throws Exception {
        testPredicatePushdown(INPUT, "f6 == 100.0 and f7 > 2000.00000001", 167, 1600000);
    }

    @Test
    public void testPredicatePushdownBigDecimal() throws Exception {
        testPredicatePushdown(INPUT, "f11 < (bigdecimal)'1000000000';", 2500, 1600000);
    }

    @Test
    public void testPredicatePushdownTimestamp() throws Exception {
        testPredicatePushdown(INPUT, "f10 >= ToDate('20100101', 'yyyyMMdd', 'UTC')", 3000, 400000);
    }

    private Expression getExpressionForTest(String query, List<String> predicateCols) throws Exception {
        LogicalPlan newLogicalPlan = Util.buildLp(pigServer, query);
        Operator op = newLogicalPlan.getSinks().get(0);
        LOFilter filter = (LOFilter) newLogicalPlan.getPredecessors(op).get(0);
        PredicatePushDownFilterExtractor filterExtractor = new PredicatePushDownFilterExtractor(filter.getFilterPlan(), predicateCols, supportedOpTypes);
        filterExtractor.visit();
        return filterExtractor.getPushDownExpression();
    }

    // For eclipse debugging
    private void testPredicatePushdownLocal(String filterStmt, int expectedRows) throws IOException {

        PigServer pigServer_disabledRule = new PigServer(ExecType.LOCAL);
        // Test with PredicatePushdownOptimizer disabled.
        HashSet<String> disabledOptimizerRules = new HashSet<String>();
        disabledOptimizerRules.add("PredicatePushdownOptimizer");
        pigServer_disabledRule.getPigContext().getProperties().setProperty(PigImplConstants.PIG_OPTIMIZER_RULES_KEY,
                ObjectSerializer.serialize(disabledOptimizerRules));
        pigServer_disabledRule.registerQuery("B = load '" + INPUT + "' using OrcStorage();");
        pigServer_disabledRule.registerQuery("C = filter B by " + filterStmt + ";");

        // Test with PredicatePushdownOptimizer enabled.
        pigServer.registerQuery("D = load '" + INPUT + "' using OrcStorage();");
        pigServer.registerQuery("E = filter D by " + filterStmt + ";");

        //Verify that results are same
        Util.checkQueryOutputs(pigServer_disabledRule.openIterator("C"), pigServer.openIterator("E"), expectedRows);
    }

    private void testPredicatePushdown(String inputFile, String filterStmt, int expectedRows, int expectedBytesReadDiff) throws IOException {

        Util.resetStateForExecModeSwitch();
        // Minicluster is required to get hdfs bytes read counter value
        pigServer = new PigServer(cluster.getExecType(), cluster.getProperties());
        PigServer pigServer_disabledRule = new PigServer(cluster.getExecType(), cluster.getProperties());

        // Test with PredicatePushdownOptimizer disabled. All 3 blocks will be read
        HashSet<String> disabledOptimizerRules = new HashSet<String>();
        disabledOptimizerRules.add("PredicatePushdownOptimizer");
        pigServer_disabledRule.getPigContext().getProperties().setProperty(PigImplConstants.PIG_OPTIMIZER_RULES_KEY,
                ObjectSerializer.serialize(disabledOptimizerRules));
        pigServer_disabledRule.registerQuery("B = load '" + inputFile + "' using OrcStorage();");
        pigServer_disabledRule.registerQuery("C = filter B by " + filterStmt + ";");
        ExecJob job = pigServer_disabledRule.store("C", OUTPUT3);
        //Util.copyFromClusterToLocal(cluster, OUTPUT3 + "/part-m-00000", OUTPUT3);
        JobStats stats = (JobStats) job.getStatistics().getJobGraph().getSources().get(0);
        assertEquals(expectedRows, stats.getRecordWrittern());
        long bytesWithoutPushdown = stats.getHdfsBytesRead();

        // Test with PredicatePushdownOptimizer enabled. Only 2 blocks should be read
        pigServer.registerQuery("D = load '" + inputFile + "' using OrcStorage();");
        pigServer.registerQuery("E = filter D by " + filterStmt + ";");
        job = pigServer.store("E", OUTPUT4);
        //Util.copyFromClusterToLocal(cluster, OUTPUT4 + "/part-m-00000", OUTPUT4);
        stats = (JobStats) job.getStatistics().getJobGraph().getSources().get(0);
        assertEquals(expectedRows, stats.getRecordWrittern());
        long bytesWithPushdown = stats.getHdfsBytesRead();

        System.out.println("bytesWithoutPushdown was " + bytesWithoutPushdown +
                " and bytesWithPushdown was " + bytesWithPushdown);
        assertTrue("BytesWithoutPushdown was " + bytesWithoutPushdown +
                " and bytesWithPushdown was " + bytesWithPushdown,
                (bytesWithoutPushdown - bytesWithPushdown) > expectedBytesReadDiff);
        // Verify that results are same
        Util.checkQueryOutputs(pigServer_disabledRule.openIterator("C"), pigServer.openIterator("E"), expectedRows);
        pigServer_disabledRule.shutdown();

    }

    @Test
    public void testPredicatePushdownChar() throws Exception {
        testPredicatePushdown(basedir + "charvarchar.orc", "$0 == 'ulysses thompson'", 18, 18000);
    }

    @Test
    public void testPredicatePushdownVarchar() throws Exception {
        testPredicatePushdown(basedir + "charvarchar.orc", "$1 == 'alice allen         '", 19, 18000);
    }
}<|MERGE_RESOLUTION|>--- conflicted
+++ resolved
@@ -166,13 +166,8 @@
         bw.close();
 
         // Store only 1000 rows in each row block (MIN_ROW_INDEX_STRIDE is 1000. So can't use less than that)
-<<<<<<< HEAD
-        pigServer.registerQuery("A = load '" + Util.generateURI(Util.encodeEscape(inputTxtFile), pigServer.getPigContext()) + "' as (f1:boolean, f2:int, f3:int, f4:int, f5:long, f6:float, f7:double, f8:bytearray, f9:chararray, f10:datetime, f11:bigdecimal);");
-        pigServer.registerQuery("store A into '" + Util.generateURI(Util.encodeEscape(INPUT), pigServer.getPigContext()) +"' using OrcStorage('-r 1000 -s 100000');");
-=======
         pigServer.registerQuery("A = load '" + Util.generateURI(inputTxtFile, pigServer.getPigContext()) + "' as (f1:boolean, f2:int, f3:int, f4:int, f5:long, f6:float, f7:double, f8:bytearray, f9:chararray, f10:datetime, f11:bigdecimal);");
         pigServer.registerQuery("store A into '" + Util.generateURI(INPUT, pigServer.getPigContext()) +"' using OrcStorage('-r 1000 -s 100000');");
->>>>>>> fcee66b6
         Util.copyFromLocalToCluster(cluster, INPUT, INPUT);
     }
 
