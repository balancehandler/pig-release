--- conflicted
+++ resolved
@@ -968,15 +968,6 @@
 
         pigServer.setValidateEachStatement(true);
         pigServer.registerQuery("A = LOAD 'foo' USING mock.Storage() AS (f1:chararray,f2:int,f3:chararray);");
-<<<<<<< HEAD
-        pigServer.registerQuery("store A into '" + Util.generateURI(Util.encodeEscape(tempDir.toString()), pigServer.getPigContext()) + "/testGruntValidation1';");
-        pigServer.registerQuery("B = LOAD 'foo' USING mock.Storage() AS (f1:chararray,f2:int,f3:chararray);");
-        pigServer.registerQuery("store B into '" + Util.generateURI(Util.encodeEscape(tempDir.toString()), pigServer.getPigContext()) + "/testGruntValidation2';"); // This should pass
-        boolean validationExceptionCaptured = false;
-        try {
-            // This should fail due to output validation
-            pigServer.registerQuery("store A into '" + Util.generateURI(Util.encodeEscape(tempDir.toString()),pigServer.getPigContext()) + "/testGruntValidation1';");
-=======
         pigServer.registerQuery("store A into '" + Util.generateURI(tempDir.toString(), pigServer.getPigContext()) + "/testGruntValidation1';");
         pigServer.registerQuery("B = LOAD 'foo' USING mock.Storage() AS (f1:chararray,f2:int,f3:chararray);");
         pigServer.registerQuery("store B into '" + Util.generateURI(tempDir.toString(), pigServer.getPigContext()) + "/testGruntValidation2';"); // This should pass
@@ -984,7 +975,6 @@
         try {
             // This should fail due to output validation
             pigServer.registerQuery("store A into '" + Util.generateURI(tempDir.toString(),pigServer.getPigContext()) + "/testGruntValidation1';");
->>>>>>> fcee66b6
         } catch (FrontendException e) {
             validationExceptionCaptured = true;
         }
