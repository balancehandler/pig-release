/*
 * Licensed to the Apache Software Foundation (ASF) under one
 * or more contributor license agreements.  See the NOTICE file
 * distributed with this work for additional information
 * regarding copyright ownership.  The ASF licenses this file
 * to you under the Apache License, Version 2.0 (the
 * "License"); you may not use this file except in compliance
 * with the License.  You may obtain a copy of the License at
 *
 *     http://www.apache.org/licenses/LICENSE-2.0
 *
 * Unless required by applicable law or agreed to in writing, software
 * distributed under the License is distributed on an "AS IS" BASIS,
 * WITHOUT WARRANTIES OR CONDITIONS OF ANY KIND, either express or implied.
 * See the License for the specific language governing permissions and
 * limitations under the License.
 */

package org.apache.pig.test;

import static org.junit.Assert.assertEquals;
import static org.junit.Assert.assertTrue;
import static org.junit.Assert.fail;

import java.io.BufferedReader;
import java.io.ByteArrayInputStream;
import java.io.File;
import java.io.FileInputStream;
import java.io.FileReader;
import java.io.FileWriter;
import java.io.FilenameFilter;
import java.io.IOException;
import java.io.InputStream;
import java.io.InputStreamReader;
import java.io.PrintWriter;
import java.util.Properties;

import org.apache.commons.logging.Log;
import org.apache.commons.logging.LogFactory;
import org.apache.hadoop.util.Shell;
import org.apache.pig.ExecType;
import org.apache.pig.impl.PigContext;
import org.apache.pig.tools.parameters.ParameterSubstitutionPreprocessor;
import org.apache.pig.tools.parameters.ParseException;
import org.junit.Test;

public class TestParamSubPreproc {
    private final Log log = LogFactory.getLog(getClass());

    private BufferedReader pigIStream;
    private FileWriter pigOStream;
    private FileInputStream pigExResultStream;
    private String basedir = "test/org/apache/pig/test/data";

    /* Test case 1
     * Use a parameter within a pig script and provide value on the command line.
     */
    @Test
    public void testCmdlineParam() throws Exception{
        log.info("Starting test testCmdlineParam() ...");
        ParameterSubstitutionPreprocessor ps = new ParameterSubstitutionPreprocessor(50);
        pigIStream = new BufferedReader(new FileReader(basedir + "/input1.pig"));
        pigOStream = new FileWriter(basedir + "/output1.pig");

        String[] arg = {"date=20080228"};
        String[] argFiles = null;
        ps.genSubstitutedFile(pigIStream , pigOStream , arg , argFiles);

        FileInputStream pigResultStream = new FileInputStream(basedir + "/output1.pig");
        pigExResultStream = new FileInputStream(basedir + "/ExpectedResult.pig");
        BufferedReader inExpected = new BufferedReader(new InputStreamReader(pigExResultStream));
        BufferedReader inResult = new BufferedReader(new InputStreamReader(pigResultStream));

        String exLine;
        String resLine;
        int lineNum=0;

        while (true) {
            lineNum++;
            exLine = inExpected.readLine();
            resLine = inResult.readLine();
            if (exLine==null || resLine==null)
                break;
            assertEquals("Command line parameter substitution failed. " + "Expected : "+exLine+" , but got : "+resLine+" in line num : "+lineNum ,exLine.trim(), resLine.trim());
        }
        if (!(exLine==null && resLine==null)) {
            fail ("Command line parameter substitution failed. " + "Expected : "+exLine+" , but got : "+resLine+" in line num : "+lineNum);
        }

        inExpected.close();
        inResult.close();

        log.info("Done");

    }

    /* Test case 2
     * Use a parameter within a pig script and provide value through a file.
     */
    @Test
    public void testFileParam() throws Exception{
        log.info ("Starting test  testFileParam()");
        ParameterSubstitutionPreprocessor ps = new ParameterSubstitutionPreprocessor(50);
        pigIStream = new BufferedReader(new FileReader(basedir + "/input1.pig"));
        pigOStream = new FileWriter(basedir + "/output1.pig");

        String[] arg = null;
        String[] argFiles = {basedir+"/ConfFile1.txt"};
        ps.genSubstitutedFile(pigIStream , pigOStream , arg , argFiles);

        FileInputStream pigResultStream = new FileInputStream(basedir + "/output1.pig");
        pigExResultStream = new FileInputStream(basedir + "/ExpectedResult.pig");
        BufferedReader inExpected = new BufferedReader(new InputStreamReader(pigExResultStream));
        BufferedReader inResult = new BufferedReader(new InputStreamReader(pigResultStream));

        String exLine;
        String resLine;
        int lineNum=0;

        while (true) {
            lineNum++;
            exLine = inExpected.readLine();
            resLine = inResult.readLine();
            if (exLine==null || resLine==null)
                break;
            assertEquals("Parameter substitution from config file failed. " + "Expected : "+exLine+" , but got : "+resLine+" in line num : "+lineNum ,exLine.trim(), resLine.trim());
        }
        if (!(exLine==null && resLine==null)) {
            fail ("Parameter substitution from config file failed. " + "Expected : "+exLine+" , but got : "+resLine+" in line num : "+lineNum);
        }

        inExpected.close();
        inResult.close();

        log.info("Done");
    }

    /* Test case 3
     *  Use a parameter within a pig script and provide value through running a binary or script.
     */
     @Test
     public void testShellCommand() throws Exception{
        log.info("Starting test testShellCommand()");
        ParameterSubstitutionPreprocessor ps = new ParameterSubstitutionPreprocessor(50);
        pigIStream = WithConditionalReplacement(basedir + "/input4.pig", "sh test/org/apache/pig/test/data/generate_date.sh",
                "test/org/apache/pig/test/data/generate_date.bat", Shell.WINDOWS);
        pigOStream = new FileWriter(basedir + "/output1.pig");

        String[] arg = null; //{"date=`sh generate_date.sh`"};     //`date \\T`"};
        String[] argFiles = null; // {basedir+"/ConfFile1.txt"};
        ps.genSubstitutedFile(pigIStream , pigOStream , arg , argFiles);

        FileInputStream pigResultStream = new FileInputStream(basedir + "/output1.pig");
        pigExResultStream = new FileInputStream(basedir + "/ExpectedResultDefault.pig");
        BufferedReader inExpected = new BufferedReader(new InputStreamReader(pigExResultStream));
        BufferedReader inResult = new BufferedReader(new InputStreamReader(pigResultStream));

        String exLine;
        String resLine;
        int lineNum=0;

        while (true) {
            lineNum++;
            exLine = inExpected.readLine();
            resLine = inResult.readLine();
            if (exLine==null || resLine==null)
                break;
            assertEquals("Parameter substitution with shell command failed. " + "Expected : "+exLine+" , but got : "+resLine+" in line num : "+lineNum ,exLine.trim(), resLine.trim());
        }
        if (!(exLine==null && resLine==null)) {
            fail ("Parameter substitution with shell command failed. " + "Expected : "+exLine+" , but got : "+resLine+" in line num : "+lineNum);
        }

        inExpected.close();
        inResult.close();

        log.info("Done");
    }

    /* Test case 4
     * Use a Pig-supported parameter like "$0" and ensure that the Pig-supported parameter is not resolved
     */
    @Test
    public void testPigParamNotResolved() throws Exception{
        log.info("Starting test testPigParamNotResolved()");
        ParameterSubstitutionPreprocessor ps = new ParameterSubstitutionPreprocessor(50);
        pigIStream = new BufferedReader(new FileReader(basedir + "/input3.pig"));
        pigOStream = new FileWriter(basedir + "/output1.pig");

        String[] arg = null;
        String[] argFiles = null;
        try {
            ps.genSubstitutedFile(pigIStream , pigOStream , arg , argFiles);
        } catch (RuntimeException e) {
            if (e.getMessage().equals("Undefined parameter : 4")) {
                fail("Pig supported parameter $4 should not have been resolved.");
            }
        }
        log.info("Done");
    }

    /* Test case 5
     * Use the %declare statement after the command has been used.
     */
    @Test
    public void testUndefinedParam() throws Exception{
        log.info("Starting test testUndefinedParam()");
        ParameterSubstitutionPreprocessor ps = new ParameterSubstitutionPreprocessor(50);
        pigIStream = new BufferedReader(new FileReader(basedir + "/input2.pig"));
        pigOStream = new FileWriter(basedir + "/output1.pig");

        String[] arg = null;
        String[] argFiles = null;
        try {
            ps.genSubstitutedFile(pigIStream , pigOStream , arg , argFiles);
            fail ("Should have thrown an Undefined parameter exception");
        } catch (ParseException e) {
            assertEquals(e.getMessage(), "Undefined parameter : param");
        }
        log.info("Done");
    }

    /* Test case 7
     *  Use a parameter in %declare that is defined in terms of other parameters
     */
    @Test
    public void testSubstitutionWithinValue() throws Exception{
        log.info("Starting test  testSubstitutionWithinValue()");
        ParameterSubstitutionPreprocessor ps = new ParameterSubstitutionPreprocessor(50);
        pigIStream = new BufferedReader(new FileReader(basedir + "/inputSubstitutionWithinValue.pig"));
        pigOStream = new FileWriter(basedir + "/output1.pig");

        String[] arg = null;
        String[] argFiles = {basedir+"/ConfFile1.txt"};
        ps.genSubstitutedFile(pigIStream , pigOStream , arg , argFiles);

        FileInputStream pigResultStream = new FileInputStream(basedir + "/output1.pig");
        pigExResultStream = new FileInputStream(basedir + "/ExpectedResult4.pig");
        BufferedReader inExpected = new BufferedReader(new InputStreamReader(pigExResultStream));
        BufferedReader inResult = new BufferedReader(new InputStreamReader(pigResultStream));

        String exLine;
        String resLine;
        int lineNum=0;

        while (true) {
            lineNum++;
            exLine = inExpected.readLine();
            resLine = inResult.readLine();
            if (exLine==null || resLine==null)
                break;
            assertEquals("Parameter substitution within a value failed. " + "Expected : "+exLine+" , but got : "+resLine+" in line num : "+lineNum ,exLine.trim(), resLine.trim());
        }
        if (!(exLine==null && resLine==null)) {
            fail ("Parameter substitution within a value failed. " + "Expected : "+exLine+" , but got : "+resLine+" in line num : "+lineNum);
        }

        inExpected.close();
        inResult.close();

        log.info("Done");
    }


    /* Test case 8
     *  Use a parameter within a pig script, provide value for it through running a binary or script.
     *  The script itself takes an argument that is a parameter and should be resolved
     */
    @Test
    public void testSubstitutionWithinShellCommand() throws Exception{
        log.info("Starting test testSubstitutionWithinShellCommand()");
        ParameterSubstitutionPreprocessor ps = new ParameterSubstitutionPreprocessor(50);
        pigIStream = WithConditionalReplacement(basedir + "/inputSubstitutionWithinShellCommand.pig", "sh test/org/apache/pig/test/data/generate_date.sh",
                "test/org/apache/pig/test/data/generate_date.bat", Shell.WINDOWS);
        pigOStream = new FileWriter(basedir + "/output1.pig");

        String[] arg = null;
        String[] argFiles = null;
        ps.genSubstitutedFile(pigIStream , pigOStream , arg , argFiles);

        FileInputStream pigResultStream = new FileInputStream(basedir + "/output1.pig");
        pigExResultStream = new FileInputStream(basedir + "/ExpectedResult4.pig");
        BufferedReader inExpected = new BufferedReader(new InputStreamReader(pigExResultStream));
        BufferedReader inResult = new BufferedReader(new InputStreamReader(pigResultStream));

        String exLine;
        String resLine;
        int lineNum=0;

        while (true) {
            lineNum++;
            exLine = inExpected.readLine();
            resLine = inResult.readLine();
            if (exLine==null || resLine==null)
                break;
            assertEquals("Parameter substitution with shell command failed. " + "Expected : "+exLine+" , but got : "+resLine+" in line num : "+lineNum ,exLine.trim(), resLine.trim());
        }
        if (!(exLine==null && resLine==null)) {
            fail ("Parameter substitution with shell command failed. " + "Expected : "+exLine+" , but got : "+resLine+" in line num : "+lineNum);
        }

        inExpected.close();
        inResult.close();
        log.info("Done");
    }


    /* Test case 9
     *  Use parameters passed on the command line/file that are not resolved prior to the declare statement.
     */
    @Test
    public void testCmdlineParamPriortoDeclare() throws Exception{
        log.info("Starting test testCmdlineParamPriortoDeclare()");
        ParameterSubstitutionPreprocessor ps = new ParameterSubstitutionPreprocessor(50);
        pigIStream = new BufferedReader(new FileReader(basedir + "/input2.pig"));
        pigOStream = new FileWriter(basedir + "/output1.pig");

        String[] arg = {"param='20080228'"};
        String[] argFiles = null;
        ps.genSubstitutedFile(pigIStream , pigOStream , arg , argFiles);

        FileInputStream pigResultStream = new FileInputStream(basedir + "/output1.pig");
        pigExResultStream = new FileInputStream(basedir + "/ExpectedResultCmdLnPriorDeclare.pig");
        BufferedReader inExpected = new BufferedReader(new InputStreamReader(pigExResultStream));
        BufferedReader inResult = new BufferedReader(new InputStreamReader(pigResultStream));

        String exLine;
        String resLine;
        int lineNum=0;

        while (true) {
            lineNum++;
            exLine = inExpected.readLine();
            resLine = inResult.readLine();
            if (exLine==null || resLine==null)
                break;
            assertEquals("Parameter substitution of command line arg. prior to declare stmt failed. " + "Expected : "+exLine+" , but got : "+resLine+" in line num : "+lineNum ,exLine.trim(), resLine.trim());
        }
        if (!(exLine==null && resLine==null)) {
            fail ("Parameter substitution of command line arg. prior to declare stmt failed. " + "Expected : "+exLine+" , but got : "+resLine+" in line num : "+lineNum);
        }

        inExpected.close();
        inResult.close();

        log.info("Done");
    }


    /* Test case 10
     *  Use a command name in a %declare statement as a parameter
     */
    @Test
    public void testCmdnameAsParamDeclare() throws Exception{
        log.info("Starting test testCmdnameAsParamDeclare()");
        ParameterSubstitutionPreprocessor ps = new ParameterSubstitutionPreprocessor(50);
        pigIStream = WithConditionalReplacement(basedir + "/inputCmdnameAsParamDeclare.pig", "sh \\$cmd.sh \\$date",
                "\\$cmd.bat \\$date", Shell.WINDOWS);
        pigOStream = new FileWriter(basedir + "/output1.pig");

        String[] arg = null;
        String[] argFiles = null;
        ps.genSubstitutedFile(pigIStream , pigOStream , arg , argFiles);

        FileInputStream pigResultStream = new FileInputStream(basedir + "/output1.pig");
        pigExResultStream = new FileInputStream(basedir + "/ExpectedResult4.pig");
        BufferedReader inExpected = new BufferedReader(new InputStreamReader(pigExResultStream));
        BufferedReader inResult = new BufferedReader(new InputStreamReader(pigResultStream));

        String exLine;
        String resLine;
        int lineNum=0;

        while (true) {
            lineNum++;
            exLine = inExpected.readLine();
            resLine = inResult.readLine();
            if (exLine==null || resLine==null)
                break;
            assertEquals("Parameter substitution for a command with shell command failed. " + "Expected : "+exLine+" , but got : "+resLine+" in line num : "+lineNum ,exLine.trim(), resLine.trim());
        }
        if (!(exLine==null && resLine==null)) {
            fail ("Parameter substitution for a command with shell command failed. " + "Expected : "+exLine+" , but got : "+resLine+" in line num : "+lineNum);
        }

        inExpected.close();
        inResult.close();
        log.info("Done");
    }


    /* Test case 11
     * Use the same parameter multiple times on the command line.
     * Result : last value used and warning should be thrown
     */
    @Test
    public void testMultipleCmdlineParam() throws Exception{
        log.info("Starting test testCmdnameAsParamDeclare()");
        ParameterSubstitutionPreprocessor ps = new ParameterSubstitutionPreprocessor(50);
        pigIStream = new BufferedReader(new FileReader(basedir + "/input1.pig"));
        pigOStream = new FileWriter(basedir + "/output1.pig");

        String[] arg = {"date='092487'","date='20080228'"};
        String[] argFiles = null;
        ps.genSubstitutedFile(pigIStream , pigOStream , arg , argFiles);

        FileInputStream pigResultStream = new FileInputStream(basedir + "/output1.pig");
        pigExResultStream = new FileInputStream(basedir + "/ExpectedResult.pig");
        BufferedReader inExpected = new BufferedReader(new InputStreamReader(pigExResultStream));
        BufferedReader inResult = new BufferedReader(new InputStreamReader(pigResultStream));

        String exLine;
        String resLine;
        int lineNum=0;

        while (true) {
            lineNum++;
            exLine = inExpected.readLine();
            resLine = inResult.readLine();
            if (exLine==null || resLine==null)
                break;
            assertEquals("Command line parameter substitution failed. " + "Expected : "+exLine+" , but got : "+resLine+" in line num : "+lineNum ,exLine.trim(), resLine.trim());
        }
        if (!(exLine==null && resLine==null)) {
            fail ("Command line parameter substitution failed. " + "Expected : "+exLine+" , but got : "+resLine+" in line num : "+lineNum);
        }

        inExpected.close();
        inResult.close();
        log.info("Done");
    }

    /* Test case 12
     * Read parameters from multiple files.
     */
    @Test
    public void testFileParamsFromMultipleFiles() throws Exception{
        log.info("Starting test testFileParamsFromMultipleFiles()");
        ParameterSubstitutionPreprocessor ps = new ParameterSubstitutionPreprocessor(50);
        pigIStream = new BufferedReader(new FileReader(basedir + "/inputMultipleParams.pig"));
        pigOStream = new FileWriter(basedir + "/output1.pig");

        String[] arg = null;
        String[] argFiles = {basedir+"/ConfFile1.txt" , basedir+"/ConfFile2.txt"};
        ps.genSubstitutedFile(pigIStream , pigOStream , arg , argFiles);

        FileInputStream pigResultStream = new FileInputStream(basedir + "/output1.pig");
        pigExResultStream = new FileInputStream(basedir + "/ExpectedResult.pig");
        BufferedReader inExpected = new BufferedReader(new InputStreamReader(pigExResultStream));
        BufferedReader inResult = new BufferedReader(new InputStreamReader(pigResultStream));

        String exLine;
        String resLine;
        int lineNum=0;

        while (true) {
            lineNum++;
            exLine = inExpected.readLine();
            resLine = inResult.readLine();
            if (exLine==null || resLine==null)
                break;
            assertEquals("Parameter substitution from multiple config files failed. " + "Expected : "+exLine+" , but got : "+resLine+" in line num : "+lineNum ,exLine.trim(), resLine.trim());
        }
        if (!(exLine==null && resLine==null)) {
            fail ("Parameter substitution from multiple config files failed. " + "Expected : "+exLine+" , but got : "+resLine+" in line num : "+lineNum);
        }

        inExpected.close();
        inResult.close();
        log.info("Done");
    }

    /* Test case 13
     * Use the same parameter in multiple files.
     * Result: last value used and warning should be thrown
     */
    @Test
    public void testSameParamInMultipleFiles() throws Exception{
        log.info("Starting test testSameParamInMultipleFiles()");
        ParameterSubstitutionPreprocessor ps = new ParameterSubstitutionPreprocessor(50);
        pigIStream = new BufferedReader(new FileReader(basedir + "/inputMultipleParams.pig"));
        pigOStream = new FileWriter(basedir + "/output1.pig");

        String[] arg = null;
        String[] argFiles = {basedir+"/ConfFile3.txt" , basedir+"/ConfFile2.txt", basedir+"/ConfFile1.txt"};
        ps.genSubstitutedFile(pigIStream , pigOStream , arg , argFiles);

        FileInputStream pigResultStream = new FileInputStream(basedir + "/output1.pig");
        pigExResultStream = new FileInputStream(basedir + "/ExpectedResult.pig");
        BufferedReader inExpected = new BufferedReader(new InputStreamReader(pigExResultStream));
        BufferedReader inResult = new BufferedReader(new InputStreamReader(pigResultStream));

        String exLine;
        String resLine;
        int lineNum=0;

        while (true) {
            lineNum++;
            exLine = inExpected.readLine();
            resLine = inResult.readLine();
            if (exLine==null || resLine==null)
                break;
            assertEquals("Same Parameter substitution from multiple config files failed. " + "Expected : "+exLine+" , but got : "+resLine+" in line num : "+lineNum ,exLine.trim(), resLine.trim());
        }
        if (!(exLine==null && resLine==null)) {
            fail ("Same Parameter substitution from multiple config files failed. " + "Expected : "+exLine+" , but got : "+resLine+" in line num : "+lineNum);
        }

        inExpected.close();
        inResult.close();
        log.info("Done");
    }

    /* Test case 14
     * Use the same parameter multiple times in a single file.
     * Result: last value used and warning should be thrown.
     */
    @Test
    public void testMultipleParamsFromSingleFile() throws Exception{
        ParameterSubstitutionPreprocessor ps = new ParameterSubstitutionPreprocessor(50);
        pigIStream = new BufferedReader(new FileReader(basedir + "/input1.pig"));
        pigOStream = new FileWriter(basedir + "/output1.pig");

        String[] arg = null;
        String[] argFiles = {basedir+"/ConfFileSameParamMultipleTimes.txt"};
        ps.genSubstitutedFile(pigIStream , pigOStream , arg , argFiles);

        FileInputStream pigResultStream = new FileInputStream(basedir + "/output1.pig");
        pigExResultStream = new FileInputStream(basedir + "/ExpectedResult.pig");
        BufferedReader inExpected = new BufferedReader(new InputStreamReader(pigExResultStream));
        BufferedReader inResult = new BufferedReader(new InputStreamReader(pigResultStream));

        String exLine;
        String resLine;
        int lineNum=0;

        while (true) {
            lineNum++;
            exLine = inExpected.readLine();
            resLine = inResult.readLine();
            if (exLine==null || resLine==null)
                break;
            assertEquals("Expected : "+exLine+" , but got : "+resLine+" in line num : "+lineNum ,exLine.trim(), resLine.trim());
        }
        if (!(exLine==null && resLine==null)) {
            fail ("Expected : "+exLine+" , but got : "+resLine+" in line num : "+lineNum);
        }

        inExpected.close();
        inResult.close();
    }

    /* Test case 15,16
     *   Use an empty lines and Comment lines in the parameter file.
     *  Result: Allowed
     */
    @Test
    public void testEmptyCommentLineinConfigfile() throws Exception{
        ParameterSubstitutionPreprocessor ps = new ParameterSubstitutionPreprocessor(50);
        pigIStream = new BufferedReader(new FileReader(basedir + "/input1.pig"));
        pigOStream = new FileWriter(basedir + "/output1.pig");

        String[] arg = null;
        String[] argFiles = {basedir+"/ConfFileWithEmptyComments.txt"};
        ps.genSubstitutedFile(pigIStream , pigOStream , arg , argFiles);
    }

    /* Test case 17
     *   Use a line in the file that is not empty or a comment but does not conform to param_name=param_value.
     */
    @Test
    public void testInvalidLineinConfigfile() throws Exception{
        ParameterSubstitutionPreprocessor ps = new ParameterSubstitutionPreprocessor(50);
        pigIStream = new BufferedReader(new FileReader(basedir + "/input1.pig"));
        pigOStream = new FileWriter(basedir + "/output1.pig");

        String[] arg = null;
        String[] argFiles = {basedir+"/ConfFileWithInvalidLines.txt"};
        try {
            ps.genSubstitutedFile(pigIStream , pigOStream , arg , argFiles);
            fail ("Should have thrown an exception");
        } catch (ParseException e) {
            assertTrue(e.getMessage().startsWith("Encountered \" <IDENTIFIER> \"is \"\" at line 2, column 6."));
        }
    }


    /* Test case 18,19
     *   Check a parameter line of form param_name=param_value is allowed.
     *   Check a parameter line of form param_name<white space>=<white space>param_value is allowed.
     */
    @Test
    public void testValidLinesinConfigfile() throws Exception{
        ParameterSubstitutionPreprocessor ps = new ParameterSubstitutionPreprocessor(50);
        pigIStream = new BufferedReader(new FileReader(basedir + "/inputMultipleParams.pig"));
        pigOStream = new FileWriter(basedir + "/output1.pig");

        String[] arg = null;
        String[] argFiles = {basedir+"/ConfFileWithValidLines.txt"};
        ps.genSubstitutedFile(pigIStream , pigOStream , arg , argFiles);
    }

     /* Test case 20
     * Use a combination of command line and file parameters.
     */
    @Test
    public void testCmdlineFileCombo() throws Exception{
        ParameterSubstitutionPreprocessor ps = new ParameterSubstitutionPreprocessor(50);
        pigIStream = new BufferedReader(new FileReader(basedir + "/inputMultipleParams.pig"));
        pigOStream = new FileWriter(basedir + "/output1.pig");

        String[] arg = {"date='20080228'"};
        String[] argFiles = {basedir+"/ConfFile2.txt"};
        ps.genSubstitutedFile(pigIStream , pigOStream , arg , argFiles);

        FileInputStream pigResultStream = new FileInputStream(basedir + "/output1.pig");
        pigExResultStream = new FileInputStream(basedir + "/ExpectedResult.pig");
        BufferedReader inExpected = new BufferedReader(new InputStreamReader(pigExResultStream));
        BufferedReader inResult = new BufferedReader(new InputStreamReader(pigResultStream));

        String exLine;
        String resLine;
        int lineNum=0;

        while (true) {
            lineNum++;
            exLine = inExpected.readLine();
            resLine = inResult.readLine();
            if (exLine==null || resLine==null)
                break;
            assertEquals("Expected : "+exLine+" , but got : "+resLine+" in line num : "+lineNum ,exLine.trim(), resLine.trim());
        }
        if (!(exLine==null && resLine==null)) {
            fail ("Expected : "+exLine+" , but got : "+resLine+" in line num : "+lineNum);
        }

        inExpected.close();
        inResult.close();
    }

    /* Test case 21
     * Use a combination of command line and file parameters where there are duplicate parameters.
     * Result: Command line parameters take precedence over files.
     */
    @Test
    public void testCmdlineFileComboDuplicate() throws Exception{
        ParameterSubstitutionPreprocessor ps = new ParameterSubstitutionPreprocessor(50);
        pigIStream = new BufferedReader(new FileReader(basedir + "/inputMultipleParams.pig"));
        pigOStream = new FileWriter(basedir + "/output1.pig");

        String[] arg = {"date='20080228'"};
        String[] argFiles = {basedir+"/ConfFileDuplicates.txt"};
        ps.genSubstitutedFile(pigIStream , pigOStream , arg , argFiles);

        FileInputStream pigResultStream = new FileInputStream(basedir + "/output1.pig");
        pigExResultStream = new FileInputStream(basedir + "/ExpectedResult.pig");
        BufferedReader inExpected = new BufferedReader(new InputStreamReader(pigExResultStream));
        BufferedReader inResult = new BufferedReader(new InputStreamReader(pigResultStream));

        String exLine;
        String resLine;
        int lineNum=0;

        while (true) {
            lineNum++;
            exLine = inExpected.readLine();
            resLine = inResult.readLine();
            if (exLine==null || resLine==null)
                break;
            assertEquals("Expected : "+exLine+" , but got : "+resLine+" in line num : "+lineNum ,exLine.trim(), resLine.trim());
        }
        if (!(exLine==null && resLine==null)) {
            fail ("Expected : "+exLine+" , but got : "+resLine+" in line num : "+lineNum);
        }

        inExpected.close();
        inResult.close();
    }


    /* Test case 22
     *  Use a combination of command line, file and declare.
     */
    @Test
    public void testCmdlineFileDeclareCombo() throws Exception{
        ParameterSubstitutionPreprocessor ps = new ParameterSubstitutionPreprocessor(50);
        pigIStream = new BufferedReader(new FileReader(basedir + "/inputThreeParams.pig"));
        pigOStream = new FileWriter(basedir + "/output1.pig");

        String[] arg = {"date='20080228'"};
        String[] argFiles = {basedir+"/ConfFile2.txt"};
        ps.genSubstitutedFile(pigIStream , pigOStream , arg , argFiles);

        FileInputStream pigResultStream = new FileInputStream(basedir + "/output1.pig");
        pigExResultStream = new FileInputStream(basedir + "/ExpectedResult.pig");
        BufferedReader inExpected = new BufferedReader(new InputStreamReader(pigExResultStream));
        BufferedReader inResult = new BufferedReader(new InputStreamReader(pigResultStream));

        String exLine;
        String resLine;
        int lineNum=0;

        while (true) {
            lineNum++;
            exLine = inExpected.readLine();
            resLine = inResult.readLine();
            if (exLine==null || resLine==null)
                break;
            assertEquals("Expected : "+exLine+" , but got : "+resLine+" in line num : "+lineNum ,exLine.trim(), resLine.trim());
        }
        if (!(exLine==null && resLine==null)) {
            fail ("Expected : "+exLine+" , but got : "+resLine+" in line num : "+lineNum);
        }

        inExpected.close();
        inResult.close();
    }

    /* Test case 23
     *  Use a combination of command line, file and declare where there are duplicate parameters.
     *  Result: Declare has highest priority.
     */
    @Test
    public void testCmdlineFileDeclareComboDuplicates() throws Exception{
        ParameterSubstitutionPreprocessor ps = new ParameterSubstitutionPreprocessor(50);
        pigIStream = new BufferedReader(new FileReader(basedir + "/inputThreeParams.pig"));
        pigOStream = new FileWriter(basedir + "/output1.pig");

        String[] arg = {"date='20080228'" , "tableName=\"skip this\""};
        String[] argFiles = {basedir+"/ConfFile2.txt"};
        ps.genSubstitutedFile(pigIStream , pigOStream , arg , argFiles);

        FileInputStream pigResultStream = new FileInputStream(basedir + "/output1.pig");
        pigExResultStream = new FileInputStream(basedir + "/ExpectedResult.pig");
        BufferedReader inExpected = new BufferedReader(new InputStreamReader(pigExResultStream));
        BufferedReader inResult = new BufferedReader(new InputStreamReader(pigResultStream));

        String exLine;
        String resLine;
        int lineNum=0;

        while (true) {
            lineNum++;
            exLine = inExpected.readLine();
            resLine = inResult.readLine();
            if (exLine==null || resLine==null)
                break;
            assertEquals("Expected : "+exLine+" , but got : "+resLine+" in line num : "+lineNum ,exLine.trim(), resLine.trim());
        }
        if (!(exLine==null && resLine==null)) {
            fail ("Expected : "+exLine+" , but got : "+resLine+" in line num : "+lineNum);
        }

        inExpected.close();
        inResult.close();
    }

    /* Test case 24
     *   Use multiple declare statement that specify the same parameter.
     *   Result: Scope of a parameter declared using declare is until the next declare statement that defines the same parameter.
     */
    @Test
    public void testMultipleDeclareScope() throws Exception{
        ParameterSubstitutionPreprocessor ps = new ParameterSubstitutionPreprocessor(50);
        pigIStream = new BufferedReader(new FileReader(basedir + "/inputMultipleDeclares.pig"));
        pigOStream = new FileWriter(basedir + "/output1.pig");

        String[] arg = {"date='20080228'"};
        String[] argFiles = null;
        ps.genSubstitutedFile(pigIStream , pigOStream , arg , argFiles);

        FileInputStream pigResultStream = new FileInputStream(basedir + "/output1.pig");
        pigExResultStream = new FileInputStream(basedir + "/ExpectedResultMulDecs.pig");
        BufferedReader inExpected = new BufferedReader(new InputStreamReader(pigExResultStream));
        BufferedReader inResult = new BufferedReader(new InputStreamReader(pigResultStream));

        String exLine;
        String resLine;
        int lineNum=0;

        while (true) {
            lineNum++;
            exLine = inExpected.readLine();
            resLine = inResult.readLine();
            if (exLine==null || resLine==null)
                break;
            assertEquals("Expected : "+exLine+" , but got : "+resLine+" in line num : "+lineNum ,exLine.trim(), resLine.trim());
        }
        if (!(exLine==null && resLine==null)) {
            fail ("Expected : "+exLine+" , but got : "+resLine+" in line num : "+lineNum);
        }

        inExpected.close();
        inResult.close();
    }

    /* Test case 25
     *   Use %default to define param values
     */
    @Test
    public void testDefaultParam() throws Exception{
        ParameterSubstitutionPreprocessor ps = new ParameterSubstitutionPreprocessor(50);
        pigIStream = new BufferedReader(new FileReader(basedir + "/inputDefault.pig"));
        pigOStream = new FileWriter(basedir + "/output1.pig");

        String[] arg = null;
        String[] argFiles = null;
        ps.genSubstitutedFile(pigIStream , pigOStream , arg , argFiles);

        FileInputStream pigResultStream = new FileInputStream(basedir + "/output1.pig");
        pigExResultStream = new FileInputStream(basedir + "/ExpectedResult.pig");
        BufferedReader inExpected = new BufferedReader(new InputStreamReader(pigExResultStream));
        BufferedReader inResult = new BufferedReader(new InputStreamReader(pigResultStream));

        String exLine;
        String resLine;
        int lineNum=0;

        while (true) {
            lineNum++;
            exLine = inExpected.readLine();
            resLine = inResult.readLine();
            if (exLine==null || resLine==null)
                break;
            assertEquals("Expected : "+exLine+" , but got : "+resLine+" in line num : "+lineNum ,exLine.trim(), resLine.trim());
        }
        if (!(exLine==null && resLine==null)) {
            fail ("Expected : "+exLine+" , but got : "+resLine+" in line num : "+lineNum);
        }

        inExpected.close();
        inResult.close();
    }

    /* Test case 26
     *  Use a combination of file, command line, declare and default. Default has the lowest precedence.
     */
    @Test
    public void testCmdlineFileDeclareDefaultComboDuplicates() throws Exception{
        ParameterSubstitutionPreprocessor ps = new ParameterSubstitutionPreprocessor(50);
        pigIStream = new BufferedReader(new FileReader(basedir + "/inputThreeParams.pig"));
        pigOStream = new FileWriter(basedir + "/output1.pig");

        String[] arg = {"date='20080228'" , "tableName=\"skip this\""};
        String[] argFiles = {basedir+"/ConfFile2.txt"};
        ps.genSubstitutedFile(pigIStream , pigOStream , arg , argFiles);

        FileInputStream pigResultStream = new FileInputStream(basedir + "/output1.pig");
        pigExResultStream = new FileInputStream(basedir + "/ExpectedResult.pig");
        BufferedReader inExpected = new BufferedReader(new InputStreamReader(pigExResultStream));
        BufferedReader inResult = new BufferedReader(new InputStreamReader(pigResultStream));

        String exLine;
        String resLine;
        int lineNum=0;

        while (true) {
            lineNum++;
            exLine = inExpected.readLine();
            resLine = inResult.readLine();
            if (exLine==null || resLine==null)
                break;
            assertEquals("Expected : "+exLine+" , but got : "+resLine+" in line num : "+lineNum ,exLine.trim(), resLine.trim());
        }
        if (!(exLine==null && resLine==null)) {
            fail ("Expected : "+exLine+" , but got : "+resLine+" in line num : "+lineNum);
        }

        inExpected.close();
        inResult.close();
    }


    /* Test case 28
     *  28. More than 1 parameter is present and needs to be substituted within a line e.g. A = load '/data/$name/$date';
     */
    @Test
    public void testMultipleParamsinSingleLine() throws Exception{
        ParameterSubstitutionPreprocessor ps = new ParameterSubstitutionPreprocessor(50);
        pigIStream = new BufferedReader(new FileReader(basedir + "/inputThreeParams.pig"));
        pigOStream = new FileWriter(basedir + "/output1.pig");

        String[] arg = {"date='20080228'"};
        String[] argFiles = {basedir+"/ConfFile2.txt"};
        ps.genSubstitutedFile(pigIStream , pigOStream , arg , argFiles);

        FileInputStream pigResultStream = new FileInputStream(basedir + "/output1.pig");
        pigExResultStream = new FileInputStream(basedir + "/ExpectedResult.pig");
        BufferedReader inExpected = new BufferedReader(new InputStreamReader(pigExResultStream));
        BufferedReader inResult = new BufferedReader(new InputStreamReader(pigResultStream));

        String exLine;
        String resLine;
        int lineNum=0;

        while (true) {
            lineNum++;
            exLine = inExpected.readLine();
            resLine = inResult.readLine();
            if (exLine==null || resLine==null)
                break;
            assertEquals("Expected : "+exLine+" , but got : "+resLine+" in line num : "+lineNum ,exLine.trim(), resLine.trim());
        }
        if (!(exLine==null && resLine==null)) {
            fail ("Expected : "+exLine+" , but got : "+resLine+" in line num : "+lineNum);
        }

        inExpected.close();
        inResult.close();
    }

    /* Test case 29
     * Parameter is substituted within a literal e.g. store A into 'output/$name';
     */
    @Test
    public void testSubstituteWithinLiteral() throws Exception{
        ParameterSubstitutionPreprocessor ps = new ParameterSubstitutionPreprocessor(50);
        pigIStream = new BufferedReader(new FileReader(basedir + "/input1.pig"));
        pigOStream = new FileWriter(basedir + "/output1.pig");

        String[] arg = {"date='20080228'"};
        String[] argFiles = null;
        ps.genSubstitutedFile(pigIStream , pigOStream , arg , argFiles);

        FileInputStream pigResultStream = new FileInputStream(basedir + "/output1.pig");
        pigExResultStream = new FileInputStream(basedir + "/ExpectedResult.pig");
        BufferedReader inExpected = new BufferedReader(new InputStreamReader(pigExResultStream));
        BufferedReader inResult = new BufferedReader(new InputStreamReader(pigResultStream));

        String exLine;
        String resLine;
        int lineNum=0;

        while (true) {
            lineNum++;
            exLine = inExpected.readLine();
            resLine = inResult.readLine();
            if (exLine==null || resLine==null)
                break;
            assertEquals("Command line parameter substitution failed. " + "Expected : "+exLine+" , but got : "+resLine+" in line num : "+lineNum ,exLine.trim(), resLine.trim());
        }
        if (!(exLine==null && resLine==null)) {
            fail ("Command line parameter substitution failed. " + "Expected : "+exLine+" , but got : "+resLine+" in line num : "+lineNum);
        }

        inExpected.close();
        inResult.close();
    }

    /* Test case 30
     * Make sure that escaped values are not substituted e.g. A = load '/data/\$name'
     */
    @Test
    public void testEscaping() throws Exception{
        ParameterSubstitutionPreprocessor ps = new ParameterSubstitutionPreprocessor(50);
        pigIStream = new BufferedReader(new FileReader(basedir + "/inputEscape.pig"));
        pigOStream = new FileWriter(basedir + "/output1.pig");

        String[] arg = {"date='20080228'"};
        String[] argFiles = null;
        ps.genSubstitutedFile(pigIStream , pigOStream , arg , argFiles);

        FileInputStream pigResultStream = new FileInputStream(basedir + "/output1.pig");
        pigExResultStream = new FileInputStream(basedir + "/ExpectedResult2.pig");
        BufferedReader inExpected = new BufferedReader(new InputStreamReader(pigExResultStream));
        BufferedReader inResult = new BufferedReader(new InputStreamReader(pigResultStream));

        String exLine;
        String resLine;
        int lineNum=0;

        while (true) {
            lineNum++;
            exLine = inExpected.readLine();
            resLine = inResult.readLine();
            if (exLine==null || resLine==null)
                break;
            assertEquals("Expected : "+exLine+" , but got : "+resLine+" in line num : "+lineNum ,exLine.trim(), resLine.trim());
        }
        if (!(exLine==null && resLine==null)) {
            fail ("Expected : "+exLine+" , but got : "+resLine+" in line num : "+lineNum);
        }

        inExpected.close();
        inResult.close();
    }

    /* Test case 31
     * Use of inline command
     */
    @Test
    public void testCmdlineParamWithInlineCmd() throws Exception{
        log.info("Starting test testCmdlineParamWithInlineCmd() ...");
        ParameterSubstitutionPreprocessor ps = new ParameterSubstitutionPreprocessor(50);
        pigIStream = new BufferedReader(new FileReader(basedir + "/input1.pig"));
        pigOStream = new FileWriter(basedir + "/output1.pig");

        String[] arg = {"date=`perl -e \"print qq@20080228\\n20070101@\" | head -n 1`"};
        String[] argFiles = null;
        ps.genSubstitutedFile(pigIStream , pigOStream , arg , argFiles);

        FileInputStream pigResultStream = new FileInputStream(basedir + "/output1.pig");
        pigExResultStream = new FileInputStream(basedir + "/ExpectedResult.pig");
        BufferedReader inExpected = new BufferedReader(new InputStreamReader(pigExResultStream));
        BufferedReader inResult = new BufferedReader(new InputStreamReader(pigResultStream));

        String exLine;
        String resLine;
        int lineNum=0;

        while (true) {
            lineNum++;
            exLine = inExpected.readLine();
            resLine = inResult.readLine();
            if (exLine==null || resLine==null)
                break;
            assertEquals("Command line parameter substitution failed. " + "Expected : "+exLine+" , but got : "+resLine+" in line num : "+lineNum ,exLine.trim(), resLine.trim());
        }
        if (!(exLine==null && resLine==null)) {
            fail ("Command line parameter substitution failed. " + "Expected : "+exLine+" , but got : "+resLine+" in line num : "+lineNum);
        }

        inExpected.close();
        inResult.close();

        log.info("Done");
    }

    /* Test case 32
     * No substitution
     */
    @Test
    public void testNoVars() throws Exception{
        log.info("Starting test testNoVars() ...");
        ParameterSubstitutionPreprocessor ps = new ParameterSubstitutionPreprocessor(50);
        pigIStream = new BufferedReader(new FileReader(basedir + "/inputNoVars.pig"));
        pigOStream = new FileWriter(basedir + "/output1.pig");

        String[] arg = null;
        String[] argFiles = null;
        ps.genSubstitutedFile(pigIStream , pigOStream , arg , argFiles);

        FileInputStream pigResultStream = new FileInputStream(basedir + "/output1.pig");
        pigExResultStream = new FileInputStream(basedir + "/inputNoVars.pig");
        BufferedReader inExpected = new BufferedReader(new InputStreamReader(pigExResultStream));
        BufferedReader inResult = new BufferedReader(new InputStreamReader(pigResultStream));

        String exLine;
        String resLine;
        int lineNum=0;

        while (true) {
            lineNum++;
            exLine = inExpected.readLine();
            resLine = inResult.readLine();
            if (exLine==null || resLine==null)
                break;
            assertEquals("Command line parameter substitution failed. " + "Expected : "+exLine+" , but got : "+resLine+" in line num : "+lineNum ,exLine.trim(), resLine.trim());
        }
        if (!(exLine==null && resLine==null)) {
            fail ("Command line parameter substitution failed. " + "Expected : "+exLine+" , but got : "+resLine+" in line num : "+lineNum);
        }

        inExpected.close();
        inResult.close();
        log.info("Done");
    }

    /* Test case 32
     * Test special values in characters
     */
    @Test
    public void testComplexVals() throws Exception{
        log.info("Starting test testComplexVals() ...");

        ParameterSubstitutionPreprocessor ps = new ParameterSubstitutionPreprocessor(50);
        pigIStream = new BufferedReader(new FileReader(basedir + "/input5.pig"));
        pigOStream = new FileWriter(basedir + "/output1.pig");

        String[] arg = {"loadfile = /user/pig/tests/data/singlefile/textdoc.txt"};
        String[] argFiles = {basedir+"/ConfFileComplexVal.txt"};
        ps.genSubstitutedFile(pigIStream , pigOStream , arg , argFiles);

        FileInputStream pigResultStream = new FileInputStream(basedir + "/output1.pig");
        pigExResultStream = new FileInputStream(basedir + "/ExpectedResult3.txt");
        BufferedReader inExpected = new BufferedReader(new InputStreamReader(pigExResultStream));
        BufferedReader inResult = new BufferedReader(new InputStreamReader(pigResultStream));

        String exLine;
        String resLine;
        int lineNum=0;

        while (true) {
            lineNum++;
            exLine = inExpected.readLine();
            resLine = inResult.readLine();
            if (exLine==null || resLine==null)
                break;
            assertEquals("Command line parameter substitution failed. " + "Expected : "+exLine+" , but got : "+resLine+" in line num : "+lineNum ,exLine.trim(), resLine.trim());
        }
        if (!(exLine==null && resLine==null)) {
            fail ("Command line parameter substitution failed. " + "Expected : "+exLine+" , but got : "+resLine+" in line num : "+lineNum);
        }

        inExpected.close();
        inResult.close();

        log.info("Done");
    }

    /* Test case 25
     *   Test that params in comments are untouched
     */
    @Test
    public void testCommentWithParam() throws Exception{
        ParameterSubstitutionPreprocessor ps = new ParameterSubstitutionPreprocessor(50);
        pigIStream = new BufferedReader(new FileReader(basedir + "/inputComment.pig"));
        pigOStream = new FileWriter(basedir + "/output1.pig");

        String[] arg = {"date='20080228'"};
        String[] argFiles = null;
        ps.genSubstitutedFile(pigIStream , pigOStream , arg , argFiles);

        FileInputStream pigResultStream = new FileInputStream(basedir + "/output1.pig");
        pigExResultStream = new FileInputStream(basedir + "/ExpectedResultComment.pig");
        BufferedReader inExpected = new BufferedReader(new InputStreamReader(pigExResultStream));
        BufferedReader inResult = new BufferedReader(new InputStreamReader(pigResultStream));

        String exLine;
        String resLine;
        int lineNum=0;

        while (true) {
            lineNum++;
            exLine = inExpected.readLine();
            resLine = inResult.readLine();
            if (exLine==null || resLine==null)
                break;
            assertEquals("Expected : "+exLine+" , but got : "+resLine+" in line num : "+lineNum ,exLine.trim(), resLine.trim());
        }
        if (!(exLine==null && resLine==null)) {
            fail ("Expected : "+exLine+" , but got : "+resLine+" in line num : "+lineNum);
        }

        inExpected.close();
        inResult.close();
    }

    /* Test case
     *  Use a parameter within a pig function argument (containing newline characters).
     *  provide value for it.
     */
    @Test
    public void testSubstitutionInFuncArgs() throws Exception{
        log.info("Starting test testSubstitutionInFuncArgs()");
        final String queryString =
    "  avro = LOAD '/data/part-m-00000.avro' USING PigStorage ();\n" +
    "   avro2 = FOREACH avro GENERATE  browser_id, component_version, " +
                                   "member_id, page_key, session_id, tracking_time, type;\n" +

    "    fs -rmr testOut/out1;\n" +
    "    STORE avro2 INTO 'testOut/out2'\n" +
    "    USING PigStorage (\n" +
    "    ' {\n" +
    "   \"debug\": $debug,\n" +
    "    \"schema\":\n" +
    "        { \"type\":\"record\",\"name\":\"$name\",   \n" +
    "          \"fields\": [ {\"name\":\"browser_id\", \"type\":[\"null\",\"string\"]},  \n" +
    "                      {\"name\":\"component_version\",\"type\":\"int\"},\n" +
    "                      {\"name\":\"member_id\",\"type\":\"int\"},\n" +
    "                      {\"name\":\"page_key\",\"type\":[\"null\",\"string\"]},\n" +
    "                      {\"name\":\"session_id\",\"type\":\"long\"},\n" +
    "                      {\"name\":\"tracking_time\",\"type\":\"long\"},\n" +
    "                      {\"name\":\"type\",\"type\":[\"null\",\"string\"]}\n" +
    "                   ]\n" +
    "        }\n" +
    "    }\n"+
    "    ');";

        final String expectedString =
            "  avro = LOAD '/data/part-m-00000.avro' USING PigStorage ();\n" +
            "   avro2 = FOREACH avro GENERATE  browser_id, component_version, " +
                                           "member_id, page_key, session_id, tracking_time, type;\n" +

            "    fs -rmr testOut/out1;\n" +
            "    STORE avro2 INTO 'testOut/out2'\n" +
            "    USING PigStorage (\n" +
            "    ' {\n" +
            "   \"debug\": 5,\n" +
            "    \"schema\":\n" +
            "        { \"type\":\"record\",\"name\":\"TestRecord\",   \n" +
            "          \"fields\": [ {\"name\":\"browser_id\", \"type\":[\"null\",\"string\"]},  \n" +
            "                      {\"name\":\"component_version\",\"type\":\"int\"},\n" +
            "                      {\"name\":\"member_id\",\"type\":\"int\"},\n" +
            "                      {\"name\":\"page_key\",\"type\":[\"null\",\"string\"]},\n" +
            "                      {\"name\":\"session_id\",\"type\":\"long\"},\n" +
            "                      {\"name\":\"tracking_time\",\"type\":\"long\"},\n" +
            "                      {\"name\":\"type\",\"type\":[\"null\",\"string\"]}\n" +
            "                   ]\n" +
            "        }\n" +
            "    }\n"+
            "    ');";

        ParameterSubstitutionPreprocessor ps = new ParameterSubstitutionPreprocessor(50);
        pigIStream = new BufferedReader(
                                        new InputStreamReader(new ByteArrayInputStream(queryString.getBytes("UTF-8"))));
        pigOStream = new FileWriter(basedir + "/output26.pig");

        String[] arg = {"debug = '5'", "name = 'TestRecord'"};
        String[] argFiles = null;
        ps.genSubstitutedFile(pigIStream , pigOStream , arg , argFiles);

        FileInputStream pigResultStream = new FileInputStream(basedir + "/output26.pig");
        InputStream expected = new ByteArrayInputStream(expectedString.getBytes("UTF-8"));
        BufferedReader inExpected = new BufferedReader(new InputStreamReader(expected));
        BufferedReader inResult = new BufferedReader(new InputStreamReader(pigResultStream));

        String exLine;
        String resLine;
        int lineNum=0;

        while (true) {
            lineNum++;
            exLine = inExpected.readLine();
            resLine = inResult.readLine();
            if (exLine==null || resLine==null)
                break;
            assertEquals("Parameter substitution with shell command failed. " + "Expected : "+exLine+" , but got : "+resLine+" in line num : "+lineNum ,exLine.trim(), resLine.trim());
        }
        if (!(exLine==null && resLine==null)) {
            fail ("Parameter substitution with shell command failed. " + "Expected : "+exLine+" , but got : "+resLine+" in line num : "+lineNum);
        }

        inExpected.close();
        inResult.close();

        log.info("Done");
    }

    /* Test case
     *   Test that $ signs in substitution value are treated as literal replacement strings.
     */
    @Test
    public void testSubstitutionWithDollarSign() throws Exception{
        ParameterSubstitutionPreprocessor ps = new ParameterSubstitutionPreprocessor(50);
        pigIStream = new BufferedReader(new FileReader(basedir + "/inputDollarSign.pig"));
        pigOStream = new FileWriter(basedir + "/output1.pig");

        String[] arg = {"filter=\"($0 == 'x') and ($1 == 'y')\""};
        String[] argFiles = null;
        ps.genSubstitutedFile(pigIStream , pigOStream , arg , argFiles);

        FileInputStream pigResultStream = new FileInputStream(basedir + "/output1.pig");
        pigExResultStream = new FileInputStream(basedir + "/ExpectedResultDollarSign.pig");
        BufferedReader inExpected = new BufferedReader(new InputStreamReader(pigExResultStream));
        BufferedReader inResult = new BufferedReader(new InputStreamReader(pigResultStream));

        String exLine;
        String resLine;
        int lineNum=0;

        while (true) {
            lineNum++;
            exLine = inExpected.readLine();
            resLine = inResult.readLine();
            if (exLine==null || resLine==null)
                break;
            assertEquals("Expected : "+exLine+" , but got : "+resLine+" in line num : "+lineNum ,exLine.trim(), resLine.trim());
        }
        if (!(exLine==null && resLine==null)) {
            fail ("Expected : "+exLine+" , but got : "+resLine+" in line num : "+lineNum);
        }

        inExpected.close();
        inResult.close();
    }

    @Test
    public void testMacroDef() throws Exception{
        log.info("Starting test testMacroDef() ...");

        ParameterSubstitutionPreprocessor ps = new ParameterSubstitutionPreprocessor(50);
        pigIStream = new BufferedReader(new FileReader(basedir + "/input6.pig"));
        pigOStream = new FileWriter(basedir + "/output1.pig");

        String[] arg = {"date=20080228"};
        String[] argFiles = null;
        ps.genSubstitutedFile(pigIStream , pigOStream , arg , argFiles);

        FileInputStream pigResultStream = new FileInputStream(basedir + "/output1.pig");
        pigExResultStream = new FileInputStream(basedir + "/ExpectedResult6.pig");
        BufferedReader inExpected = new BufferedReader(new InputStreamReader(pigExResultStream));
        BufferedReader inResult = new BufferedReader(new InputStreamReader(pigResultStream));

        String exLine;
        String resLine;
        int lineNum=0;

        while (true) {
            lineNum++;
            exLine = inExpected.readLine();
            resLine = inResult.readLine();
            if (exLine==null || resLine==null)
                break;
            assertEquals("Command line parameter substitution failed. " + "Expected : "+exLine+" , but got : "+resLine+" in line num : "+lineNum ,exLine.trim(), resLine.trim());
        }
        if (!(exLine==null && resLine==null)) {
            fail ("Command line parameter substitution failed. " + "Expected : "+exLine+" , but got : "+resLine+" in line num : "+lineNum);
        }

        inExpected.close();
        inResult.close();

        log.info("Done");
    }

    @Test
    public void testCmdlineParamCurlySyntax() throws Exception{
        ParameterSubstitutionPreprocessor ps = new ParameterSubstitutionPreprocessor(50);
        pigIStream = new BufferedReader(new FileReader(basedir + "/input7.pig"));
        pigOStream = new FileWriter(basedir + "/output1.pig");

        String[] arg = {"date=20080228"};
        String[] argFiles = null;
        ps.genSubstitutedFile(pigIStream , pigOStream , arg , argFiles);

        FileInputStream pigResultStream = new FileInputStream(basedir + "/output1.pig");
        pigExResultStream = new FileInputStream(basedir + "/ExpectedResult7.pig");
        BufferedReader inExpected = new BufferedReader(new InputStreamReader(pigExResultStream));
        BufferedReader inResult = new BufferedReader(new InputStreamReader(pigResultStream));

        String exLine;
        String resLine;
        int lineNum=0;

        while (true) {
            lineNum++;
            exLine = inExpected.readLine();
            resLine = inResult.readLine();
            if (exLine==null || resLine==null)
                break;
            assertEquals("Command line parameter substitution failed. " + "Expected : "+exLine+" , but got : "+resLine+" in line num : "+lineNum ,exLine.trim(), resLine.trim());
        }
        if (!(exLine==null && resLine==null)) {
            fail ("Command line parameter substitution failed. " + "Expected : "+exLine+" , but got : "+resLine+" in line num : "+lineNum);
        }

        inExpected.close();
        inResult.close();
    }

    @Test
    public void testGruntWithParamSub() throws Exception{
        log.info("Starting test testGruntWithParamSub()");
        File inputFile = Util.createFile(new String[]{"daniel\t10","jenny\t20"});
        File outputFile = File.createTempFile("tmp", "");
        outputFile.delete();
        PigContext pc = new PigContext(ExecType.LOCAL, new Properties());
<<<<<<< HEAD
        String command = "a = load '" + Util.generateURI(Util.encodeEscape(inputFile.toString()), pc)  + "' as ($param1:chararray, $param2:int);\n"
                + "store a into '" + Util.generateURI(Util.encodeEscape(outputFile.toString()), pc) + "';\n"
=======
        String command = "a = load '" + Util.generateURI(inputFile.toString(), pc)  + "' as ($param1:chararray, $param2:int);\n"
                + "store a into '" + Util.generateURI(outputFile.toString(), pc) + "';\n"
>>>>>>> fcee66b6
                + "quit\n";
        System.setProperty("jline.WindowsTerminal.directConsole", "false");
        System.setIn(new ByteArrayInputStream(command.getBytes()));
        org.apache.pig.PigRunner.run(new String[] {"-x", "local", "-p", "param1=name", "-p", "param2=age"}, null);
        File[] partFiles = outputFile.listFiles(new FilenameFilter() {
            public boolean accept(File dir, String name) { 
            return name.startsWith("part");
        }
        });
        String resultContent = Util.readFile(partFiles[0]);
        assertEquals(resultContent, "daniel\t10\njenny\t20\n");
    }

    @SuppressWarnings("resource")
    private BufferedReader WithConditionalReplacement(String filename, String orig, String dest, boolean replace) throws IOException {
        BufferedReader pigOrigIStream = new BufferedReader(new FileReader(filename));
        BufferedReader result;
         
         if (replace) {
            File tmpInputFile = File.createTempFile("tmp", "");
            PrintWriter tmppw = new PrintWriter(tmpInputFile);
            String line;
            while ((line = pigOrigIStream.readLine())!=null) {
                line = line.replaceAll(orig, dest);
                tmppw.println(line);
            }
            pigOrigIStream.close();
            tmppw.close();
            result = new BufferedReader(new FileReader(tmpInputFile));
         } else {
            result = pigOrigIStream;
         }
         return result;
     }
}<|MERGE_RESOLUTION|>--- conflicted
+++ resolved
@@ -1356,13 +1356,8 @@
         File outputFile = File.createTempFile("tmp", "");
         outputFile.delete();
         PigContext pc = new PigContext(ExecType.LOCAL, new Properties());
-<<<<<<< HEAD
-        String command = "a = load '" + Util.generateURI(Util.encodeEscape(inputFile.toString()), pc)  + "' as ($param1:chararray, $param2:int);\n"
-                + "store a into '" + Util.generateURI(Util.encodeEscape(outputFile.toString()), pc) + "';\n"
-=======
         String command = "a = load '" + Util.generateURI(inputFile.toString(), pc)  + "' as ($param1:chararray, $param2:int);\n"
                 + "store a into '" + Util.generateURI(outputFile.toString(), pc) + "';\n"
->>>>>>> fcee66b6
                 + "quit\n";
         System.setProperty("jline.WindowsTerminal.directConsole", "false");
         System.setIn(new ByteArrayInputStream(command.getBytes()));
