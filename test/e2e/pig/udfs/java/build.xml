--- conflicted
+++ resolved
@@ -20,10 +20,6 @@
     <!-- <property name="lib.dir" value="${basedir}/lib" />
     <property name="pig.jarfile" value="${lib.dir}/pig.jar" /> -->
     <property name="udf.src.dir" value="${basedir}/org/" />
-<<<<<<< HEAD
-    <property name="pig.jar.dir" value="${pig.dir}" />
-=======
->>>>>>> 8725d803
 
     <path id="udf-classpath">
     <!-- <fileset dir="lib">
