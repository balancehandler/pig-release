--- conflicted
+++ resolved
@@ -18,19 +18,7 @@
 
 Pig Change Log
 
-<<<<<<< HEAD
-Trunk (unreleased changes)
- 
-INCOMPATIBLE CHANGES
- 
-IMPROVEMENTS
- 
-BUG FIXES
-
-Release 0.14.0 - Unreleased
-=======
 Release 0.14.0
->>>>>>> a785c0c4
  
 INCOMPATIBLE CHANGES
  
