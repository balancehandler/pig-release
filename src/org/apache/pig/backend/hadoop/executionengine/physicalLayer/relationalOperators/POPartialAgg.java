/*
 * Licensed to the Apache Software Foundation (ASF) under one
 * or more contributor license agreements.  See the NOTICE file
 * distributed with this work for additional information
 * regarding copyright ownership.  The ASF licenses this file
 * to you under the Apache License, Version 2.0 (the
 * "License"); you may not use this file except in compliance
 * with the License.  You may obtain a copy of the License at
 *
 *     http://www.apache.org/licenses/LICENSE-2.0
 *
 * Unless required by applicable law or agreed to in writing, software
 * distributed under the License is distributed on an "AS IS" BASIS,
 * WITHOUT WARRANTIES OR CONDITIONS OF ANY KIND, either express or implied.
 * See the License for the specific language governing permissions and
 * limitations under the License.
 */
package org.apache.pig.backend.hadoop.executionengine.physicalLayer.relationalOperators;

import java.util.ArrayList;
import java.util.Iterator;
import java.util.List;
import java.util.Map;
import java.util.Map.Entry;
import java.util.WeakHashMap;

import org.apache.commons.logging.Log;
import org.apache.commons.logging.LogFactory;
import org.apache.pig.PigConfiguration;
import org.apache.pig.PigException;
import org.apache.pig.backend.executionengine.ExecException;
import org.apache.pig.backend.hadoop.executionengine.mapReduceLayer.PigMapReduce;
import org.apache.pig.backend.hadoop.executionengine.physicalLayer.POStatus;
import org.apache.pig.backend.hadoop.executionengine.physicalLayer.PhysicalOperator;
import org.apache.pig.backend.hadoop.executionengine.physicalLayer.Result;
import org.apache.pig.backend.hadoop.executionengine.physicalLayer.expressionOperators.ExpressionOperator;
import org.apache.pig.backend.hadoop.executionengine.physicalLayer.plans.PhyPlanVisitor;
import org.apache.pig.backend.hadoop.executionengine.physicalLayer.plans.PhysicalPlan;
import org.apache.pig.data.BagFactory;
import org.apache.pig.data.DataBag;
import org.apache.pig.data.DataType;
import org.apache.pig.data.SelfSpillBag.MemoryLimits;
import org.apache.pig.data.Tuple;
import org.apache.pig.data.TupleFactory;
import org.apache.pig.impl.plan.OperatorKey;
import org.apache.pig.impl.plan.VisitorException;
import org.apache.pig.impl.util.GroupingSpillable;
import org.apache.pig.impl.util.Spillable;
import org.apache.pig.impl.util.SpillableMemoryManager;

import com.google.common.collect.Maps;

/**
 * Do partial aggregation in map plan. Inputs are buffered up in
 * a hashmap until a threshold is reached; then the combiner functions
 * are fed these buffered up inputs, and results stored in a secondary
 * map. Once that map fills up or all input has been seen, results are
 * piped out into the next operator (caller of getNext()).
 */
public class POPartialAgg extends PhysicalOperator implements Spillable, GroupingSpillable {
    private static final Log LOG = LogFactory.getLog(POPartialAgg.class);
    private static final long serialVersionUID = 1L;

    private static final Result EOP_RESULT = new Result(POStatus.STATUS_EOP,
            null);

    // number of records to sample to determine average size used by each
    // entry in hash map and average seen reduction
    private static final int NUM_RECS_TO_SAMPLE = 10000;

    // We want to avoid massive ArrayList copies as they get big.
    // Array Lists grow by prevSize + prevSize/2. Given default initial size of 10,
    // 9369 is the size of the array after 18 such resizings. This seems like a sufficiently
    // large value to trigger spilling/aggregation instead of paying for yet another data
    // copy.
    private static final int MAX_LIST_SIZE = 9368;

    private static final int DEFAULT_MIN_REDUCTION = 10;

    // TODO: these are temporary. The real thing should be using memory usage estimation.
    private static final int FIRST_TIER_THRESHOLD = 20000;
    private static final int SECOND_TIER_THRESHOLD = FIRST_TIER_THRESHOLD / DEFAULT_MIN_REDUCTION;

    private static final WeakHashMap<POPartialAgg, Byte> ALL_POPARTS = new WeakHashMap<POPartialAgg, Byte>();

    private static final TupleFactory TF = TupleFactory.getInstance();
    private static final BagFactory BG = BagFactory.getInstance();

    private PhysicalPlan keyPlan;
    private ExpressionOperator keyLeaf;
    private List<PhysicalPlan> valuePlans;
    private List<ExpressionOperator> valueLeaves;

    private transient int numRecsInRawMap;
    private transient int numRecsInProcessedMap;

    private transient Map<Object, List<Tuple>> rawInputMap;
    private transient Map<Object, List<Tuple>> processedInputMap;

    //Transient booleans always initialize to false
    private transient boolean initialized;
    private transient boolean disableMapAgg;
    private transient boolean sizeReductionChecked;
    private transient boolean inputsExhausted;
    private transient boolean estimatedMemThresholds;
    // The doSpill flag is set when spilling is running or needs to run.
    // It is set by POPartialAgg when its buffers are full after having run aggregations and
    // the records have to be emitted to the map output.
    // The doContingentSpill flag is set when the SpillableMemoryManager is notified
    // by GC that the runtime is low on memory and the SpillableMemoryManager identifies
    // the particular buffer as a good spill candidate because it is large. The contingent spill logic tries
    // to satisfy the memory manager's request for freeing memory by aggregating data
    // rather than just spilling records to disk.
    private transient volatile boolean doSpill;
    private transient volatile boolean doContingentSpill;
    private transient volatile Object spillLock;

    private transient int minOutputReduction;
    private transient float percentUsage;
    private transient int numRecordsToSample;
    private transient int firstTierThreshold;
    private transient int secondTierThreshold;
    private transient int sizeReduction;
    private transient int avgTupleSize;
    private transient Iterator<Entry<Object, List<Tuple>>> spillingIterator;


    public POPartialAgg(OperatorKey k) {
        super(k);
    }

    private void init() throws ExecException {
        ALL_POPARTS.put(this, null);
        numRecsInRawMap = 0;
        numRecsInProcessedMap = 0;
        rawInputMap = Maps.newHashMap();
        processedInputMap = Maps.newHashMap();
        minOutputReduction = DEFAULT_MIN_REDUCTION;
        numRecordsToSample = NUM_RECS_TO_SAMPLE;
        firstTierThreshold = FIRST_TIER_THRESHOLD;
        secondTierThreshold = SECOND_TIER_THRESHOLD;
        sizeReduction = 1;
        avgTupleSize = 0;
        percentUsage = 0.2F;
        spillLock = new Object();
        if (PigMapReduce.sJobConfInternal.get() != null) {
            String usage = PigMapReduce.sJobConfInternal.get().get(
                    PigConfiguration.PIG_CACHEDBAG_MEMUSAGE);
            if (usage != null) {
                percentUsage = Float.parseFloat(usage);
            }
            minOutputReduction = PigMapReduce.sJobConfInternal.get().getInt(
                    PigConfiguration.PARTAGG_MINREDUCTION, DEFAULT_MIN_REDUCTION);
            if (minOutputReduction <= 0) {
                LOG.info("Specified reduction is < 0 (" + minOutputReduction + "). Using default " +
                        DEFAULT_MIN_REDUCTION);
                minOutputReduction = DEFAULT_MIN_REDUCTION;
            }
        }
        if (percentUsage <= 0) {
            LOG.info("No memory allocated to intermediate memory buffers. Turning off partial aggregation.");
            disableMapAgg();
            // Set them to true instead of adding another check for !disableMapAgg
            sizeReductionChecked = true;
            estimatedMemThresholds = true;
        }
        initialized = true;
        SpillableMemoryManager.getInstance().registerSpillable(this);
    }

    @Override
    public Result getNextTuple() throws ExecException {
        // accumulate tuples from processInput in rawInputMap.
        // when the maps grow to mem limit, go over each item in map, and call
        // combiner aggs on each collection.
        // Store the results into processedInputMap. Clear out rawInputMap.
        // Mem usage is updated every time we modify either of the maps.
        // When processedInputMap is >= 20% of allotted memory, run aggs on it,
        // and output the results as returns of successive calls of this method.
        // Then reset processedInputMap.
        // The fact that we are in the latter stage is communicated via the doSpill
        // flag.

        if (!initialized && !ALL_POPARTS.containsKey(this)) {
            init();
        }

        while (true) {
            if (!sizeReductionChecked && numRecsInRawMap >= numRecordsToSample) {
                checkSizeReduction();
                if (doContingentSpill && !doSpill) {
                    LOG.info("Avoided emitting records during spill memory call.");
                    doContingentSpill = false;
                }
            }
            if (!estimatedMemThresholds && numRecsInRawMap >= numRecordsToSample) {
                estimateMemThresholds();
            }
            if (doContingentSpill) {
                // Don't aggregate if spilling. Avoid concurrent update of spilling iterator.
                if (doSpill == false) {
                    // SpillableMemoryManager requested a spill to reduce memory
                    // consumption. See if we can avoid it.
                    aggregateBothLevels(false, false);
<<<<<<< HEAD
=======
                    // TODO Need to see if we can optimize here (See PIG-4314)  
                    // if (shouldSpill()) {
                    //     startSpill(false);
                    // } else {
                    //     LOG.info("Avoided emitting records during spill memory call.");
                    //     doContingentSpill = false;
                    // }
>>>>>>> 839edc9b
                    startSpill(false);
                }
            }
            if (doSpill) {
                startSpill(true);
                Result result = spillResult();
                if (result.returnStatus == POStatus.STATUS_EOP) {
                    doSpill = false;
                    doContingentSpill = false;
                }
                if (result.returnStatus != POStatus.STATUS_EOP
                        || inputsExhausted) {
                    return result;
                }
            }
            if (mapAggDisabled()) {
                // disableMapAgg() sets doSpill, so we can't get here while there is still contents in the buffered maps.
                // if we get to this point, everything is flushed, so we can simply return the raw tuples from now on.
                return processInput();
            } else {
                Result inp = processInput();
                if (inp.returnStatus == POStatus.STATUS_ERR) {
                    return inp;
                } else if (inp.returnStatus == POStatus.STATUS_EOP) {
                    if (parentPlan.endOfAllInput) {
                        // parent input is over. flush what we have.
                        inputsExhausted = true;
                        LOG.info("Spilling last bits.");
                        startSpill(true);
                        continue;
                    } else {
                        return EOP_RESULT;
                    }
                } else if (inp.returnStatus == POStatus.STATUS_NULL) {
                    continue;
                } else {
                    // add this input to map.
                    Tuple inpTuple = (Tuple) inp.result;
                    keyPlan.attachInput(inpTuple);

                    // evaluate the key
                    Result keyRes = getResult(keyLeaf);
                    if (keyRes.returnStatus != POStatus.STATUS_OK) {
                        return keyRes;
                    }
                    Object key = keyRes.result;
                    keyPlan.detachInput();
                    numRecsInRawMap += 1;
                    addKeyValToMap(rawInputMap, key, inpTuple);

                    aggregateBothLevels(true, true);
                    if (shouldSpill()) {
                        startSpill(false); // next time around, we'll start emitting.
                    }
                }
            }
        }
    }

    private void estimateMemThresholds() {
        if (!mapAggDisabled()) {
            LOG.info("Getting mem limits; considering " + ALL_POPARTS.size()
                    + " POPArtialAgg objects." + " with memory percentage "
                    + percentUsage);
            MemoryLimits memLimits = new MemoryLimits(ALL_POPARTS.size(), percentUsage);
            int estTotalMem = 0;
            int estTuples = 0;
            for (Map.Entry<Object, List<Tuple>> entry : rawInputMap.entrySet()) {
                for (Tuple t : entry.getValue()) {
                    estTuples += 1;
                    int mem = (int) t.getMemorySize();
                    estTotalMem += mem;
                    memLimits.addNewObjSize(mem);
                }
            }
            avgTupleSize = estTotalMem / estTuples;
            long totalTuples = memLimits.getCacheLimit();
            LOG.info("Estimated total tuples to buffer, based on " + estTuples + " tuples that took up " + estTotalMem + " bytes: " + totalTuples);
            firstTierThreshold = (int) (0.5 + totalTuples * (1f - (1f / sizeReduction)));
            secondTierThreshold = (int) (0.5 + totalTuples *  (1f / sizeReduction));
            LOG.info("Setting thresholds. Primary: " + firstTierThreshold + ". Secondary: " + secondTierThreshold);
            // The second tier should at least allow one tuple before it tries to aggregate.
            // This code retains the total number of tuples in the buffer while guaranteeing
            // the second tier has at least one tuple.
            if (secondTierThreshold == 0) {
                secondTierThreshold += 1;
                firstTierThreshold -= 1;
            }
        }
        estimatedMemThresholds = true;
    }

    private void checkSizeReduction() throws ExecException {
        if (!mapAggDisabled()) {
            int numBeforeReduction = numRecsInProcessedMap + numRecsInRawMap;
            aggregateBothLevels(false, false);
            int numAfterReduction = numRecsInProcessedMap + numRecsInRawMap;
            LOG.info("After reduction, processed map: " + numRecsInProcessedMap + "; raw map: " + numRecsInRawMap);
            LOG.info("Observed reduction factor: from " + numBeforeReduction +
                    " to " + numAfterReduction +
                    " => " + numBeforeReduction / numAfterReduction + ".");
            if ( numBeforeReduction / numAfterReduction < minOutputReduction) {
                LOG.info("Disabling in-memory aggregation, since observed reduction is less than " + minOutputReduction);
                disableMapAgg();
            }
            sizeReduction = numBeforeReduction / numAfterReduction;
            sizeReductionChecked = true;
        }

    }
    private void disableMapAgg() throws ExecException {
        // Do not aggregate as when disableMapAgg is called aggregation is
        // called and size reduction checked
        startSpill(false);
        disableMapAgg = true;
    }

    private boolean mapAggDisabled() {
        return disableMapAgg;
    }

    private boolean shouldAggregateFirstLevel() {
        return (numRecsInRawMap > firstTierThreshold);
    }

    private boolean shouldAggregateSecondLevel() {
        return (numRecsInProcessedMap > secondTierThreshold);
    }

    private boolean shouldSpill() {
        // is this always the same as shouldAgg?
        return shouldAggregateSecondLevel();
    }

    private void addKeyValToMap(Map<Object, List<Tuple>> map,
            Object key, Tuple inpTuple) throws ExecException {
        List<Tuple> value = map.get(key);
        if (value == null) {
            value = new ArrayList<Tuple>();
            map.put(key, value);
        }
        value.add(inpTuple);
        if (value.size() >= MAX_LIST_SIZE) {
            boolean isFirst = (map == rawInputMap);
            if (LOG.isDebugEnabled()){
                LOG.debug("The cache for key " + key + " has grown too large. Aggregating " + ((isFirst) ? "first level." : "second level."));
            }
            if (isFirst) {
                aggregateRawRow(key);
            } else {
                aggregateSecondLevel();
            }
        }
    }

    private void startSpill(boolean aggregate) throws ExecException {
        // If spillingIterator is null, we are already spilling and don't need to set up.
        if (spillingIterator != null) return;

        LOG.info("Starting spill.");
        if (aggregate) {
            aggregateBothLevels(false, true);
        }
        doSpill = true;
        spillingIterator = processedInputMap.entrySet().iterator();
    }

    private Result spillResult() throws ExecException {
        // if no more to spill, return EOP_RESULT.
        if (processedInputMap.isEmpty()) {
            spillingIterator = null;
            LOG.info("In spillResults(), processed map is empty -- done spilling.");
            return EOP_RESULT;
        } else {
            Map.Entry<Object, List<Tuple>> entry = spillingIterator.next();
            Tuple valueTuple = createValueTuple(entry.getKey(), entry.getValue());
            numRecsInProcessedMap -= entry.getValue().size();
            spillingIterator.remove();
            Result res = getOutput(entry.getKey(), valueTuple);
            return res;
        }
    }

    private void aggregateRawRow(Object key) throws ExecException {
        List<Tuple> value = rawInputMap.get(key);
        Tuple valueTuple = createValueTuple(key, value);
        Result res = getOutput(key, valueTuple);
        rawInputMap.remove(key);
        addKeyValToMap(processedInputMap, key, getAggResultTuple(res.result));
        numRecsInProcessedMap++;
    }

    /**
     * For each entry in rawInputMap, feed the list of tuples into the aggregator funcs
     * and add the results to processedInputMap. Remove the entries from rawInputMap as we go.
     * @throws ExecException
     */
    private int aggregate(Map<Object, List<Tuple>> fromMap, Map<Object, List<Tuple>> toMap, int numEntriesInTarget) throws ExecException {
        Iterator<Map.Entry<Object, List<Tuple>>> iter = fromMap.entrySet().iterator();
        while (iter.hasNext()) {
            Map.Entry<Object, List<Tuple>> entry = iter.next();
            Tuple valueTuple = createValueTuple(entry.getKey(), entry.getValue());
            Result res = getOutput(entry.getKey(), valueTuple);
            iter.remove();
            addKeyValToMap(toMap, entry.getKey(), getAggResultTuple(res.result));
            numEntriesInTarget++;
        }
        return numEntriesInTarget;
    }

    private void aggregateBothLevels(boolean checkThresholdForFirst,
            boolean checkThresholdForSecond) throws ExecException {
        // When processed map is initially empty, just aggregate first level as
        // aggregating second level immediately would not yield anything
        boolean aggregateSecondLevel = !processedInputMap.isEmpty();
        if (!checkThresholdForFirst || shouldAggregateFirstLevel()) {
            aggregateFirstLevel();
        }
        if (aggregateSecondLevel && (!checkThresholdForSecond || shouldAggregateSecondLevel())) {
            aggregateSecondLevel();
        }
    }

    private void aggregateFirstLevel() throws ExecException {
        if (rawInputMap.isEmpty()) {
            return;
        }
        int rawTuples = numRecsInRawMap;
        int processedTuples = numRecsInProcessedMap;
        numRecsInProcessedMap = aggregate(rawInputMap, processedInputMap, numRecsInProcessedMap);
        numRecsInRawMap = 0;
        LOG.info("Aggregated " + rawTuples+ " raw tuples."
                + " Processed tuples before aggregation = " + processedTuples
                + ", after aggregation = " + numRecsInProcessedMap);
    }

    private void aggregateSecondLevel() throws ExecException {
        if (processedInputMap.isEmpty()) {
            return;
        }
        int processedTuples = numRecsInProcessedMap;
        Map<Object, List<Tuple>> newMap = Maps.newHashMapWithExpectedSize(processedInputMap.size());
        numRecsInProcessedMap = aggregate(processedInputMap, newMap, 0);
        processedInputMap = newMap;
        LOG.info("Aggregated " + processedTuples + " processed tuples to " + numRecsInProcessedMap + " tuples");
    }

    private Tuple createValueTuple(Object key, List<Tuple> inpTuples) throws ExecException {
        Tuple valueTuple = TF.newTuple(valuePlans.size() + 1);
        valueTuple.set(0, key);

        for (int i = 0; i < valuePlans.size(); i++) {
            DataBag bag = BG.newDefaultBag();
            valueTuple.set(i + 1, bag);
        }
        for (Tuple t : inpTuples) {
            for (int i = 1; i < t.size(); i++) {
                DataBag bag = (DataBag) valueTuple.get(i);
                bag.add((Tuple) t.get(i));
            }
        }

        return valueTuple;
    }

    private Tuple getAggResultTuple(Object result) throws ExecException {
        try {
            return (Tuple) result;
        } catch (ClassCastException ex) {
            throw new ExecException("Intermediate Algebraic "
                    + "functions must implement EvalFunc<Tuple>");
        }
    }

    @Override
    public Tuple illustratorMarkup(Object in, Object out, int eqClassIndex) {
        // combiner optimizer does not get invoked if the plan is being executed
        // under illustrate, so POPartialAgg should not get used in that case
        throw new UnsupportedOperationException();
    }

    @Override
    public void visit(PhyPlanVisitor v) throws VisitorException {
        v.visitPartialAgg(this);
    }

    private Result getResult(ExpressionOperator op) throws ExecException {
        Result res;
        switch (op.getResultType()) {
        case DataType.BAG:
        case DataType.BOOLEAN:
        case DataType.BYTEARRAY:
        case DataType.CHARARRAY:
        case DataType.DOUBLE:
        case DataType.FLOAT:
        case DataType.INTEGER:
        case DataType.LONG:
        case DataType.BIGINTEGER:
        case DataType.BIGDECIMAL:
        case DataType.DATETIME:
        case DataType.MAP:
        case DataType.TUPLE:
            res = op.getNext(op.getResultType());
            break;
        default:
            String msg = "Invalid result type: "
                    + DataType.findType(op.getResultType());
            throw new ExecException(msg, 2270, PigException.BUG);
        }

        return res;
    }

    /**
     * Runs the provided key-value pair through the aggregator plans.
     * @param key
     * @param value
     * @return Result, containing a tuple of form (key, tupleReturnedByPlan1, tupleReturnedByPlan2, ...)
     * @throws ExecException
     */
    private Result getOutput(Object key, Tuple value) throws ExecException {
        Tuple output = TF.newTuple(valuePlans.size() + 1);
        output.set(0, key);

        for (int i = 0; i < valuePlans.size(); i++) {
            valuePlans.get(i).attachInput(value);
            Result valRes = getResult(valueLeaves.get(i));
            if (valRes.returnStatus == POStatus.STATUS_ERR) {
                return valRes;
            }
            output.set(i + 1, valRes.result);
        }
        return new Result(POStatus.STATUS_OK, output);
    }

    @Override
    public boolean supportsMultipleInputs() {
        return false;
    }

    @Override
    public boolean supportsMultipleOutputs() {
        return false;
    }

    @Override
    public String name() {
        return getAliasString() + "Partial Agg" + "["
                + DataType.findTypeName(resultType) + "]" + mKey.toString();

    }

    public PhysicalPlan getKeyPlan() {
        return keyPlan;
    }

    public void setKeyPlan(PhysicalPlan keyPlan) {
        this.keyPlan = keyPlan;
        keyLeaf = (ExpressionOperator) keyPlan.getLeaves().get(0);
    }

    public List<PhysicalPlan> getValuePlans() {
        return valuePlans;
    }

    public void setValuePlans(List<PhysicalPlan> valuePlans) {
        this.valuePlans = valuePlans;
        valueLeaves = new ArrayList<ExpressionOperator>();
        for (PhysicalPlan plan : valuePlans) {
            valueLeaves.add((ExpressionOperator) plan.getLeaves().get(0));
        }
    }

    @Override
    public long spill() {
        if (mapAggDisabled()) {
            return 0;
        } else {
            LOG.info("Spill triggered by SpillableMemoryManager");
            doContingentSpill = true;
            synchronized(spillLock) {
                if (!sizeReductionChecked) {
                    numRecordsToSample = numRecsInRawMap;
                }
                try {
                    while (doContingentSpill == true) {
                        Thread.sleep(50); //Keeping it on the lower side for now. Tune later
                    }
                } catch (InterruptedException e) {
                    LOG.warn("Interrupted exception while waiting for spill to finish", e);
                }
                LOG.info("Finished spill for SpillableMemoryManager call");
                return 1;
            }
        }
    }

    @Override
    public long getMemorySize() {
        return avgTupleSize * (numRecsInProcessedMap + numRecsInRawMap);
    }

}<|MERGE_RESOLUTION|>--- conflicted
+++ resolved
@@ -202,8 +202,6 @@
                     // SpillableMemoryManager requested a spill to reduce memory
                     // consumption. See if we can avoid it.
                     aggregateBothLevels(false, false);
-<<<<<<< HEAD
-=======
                     // TODO Need to see if we can optimize here (See PIG-4314)  
                     // if (shouldSpill()) {
                     //     startSpill(false);
@@ -211,7 +209,6 @@
                     //     LOG.info("Avoided emitting records during spill memory call.");
                     //     doContingentSpill = false;
                     // }
->>>>>>> 839edc9b
                     startSpill(false);
                 }
             }
